#!/usr/bin/python
# -*- coding: utf-8 -*-
#
# Copyright (c) 2014, NewAE Technology Inc
# All rights reserved.
#
# Authors: Colin O'Flynn
#
# Find this and more at newae.com - this file is part of the chipwhisperer
# project, http://www.assembla.com/spaces/chipwhisperer
#
#    This file is part of chipwhisperer.
#
#    chipwhisperer is free software: you can redistribute it and/or modify
#    it under the terms of the GNU General Public License as published by
#    the Free Software Foundation, either version 3 of the License, or
#    (at your option) any later version.
#
#    chipwhisperer is distributed in the hope that it will be useful,
#    but WITHOUT ANY WARRANTY; without even the implied warranty of
#    MERCHANTABILITY or FITNESS FOR A PARTICULAR PURPOSE.  See the
#    GNU Lesser General Public License for more details.
#
#    You should have received a copy of the GNU General Public License
#    along with chipwhisperer.  If not, see <http://www.gnu.org/licenses/>.
#=================================================
import logging
import time
from ..base import ScopeTemplate
from chipwhisperer.common.utils import util, timer
from chipwhisperer.common.utils.parameter import setupSetParam, Parameterized
from chipwhisperer.common.utils.pluginmanager import Plugin

"""
This module has an interface to the PicoTech PicoScope device. It uses the
picoscope library at https://github.com/colinoflynn/pico-python which you
must install
"""
from picoscope import ps2000
from picoscope import ps5000a
from picoscope import ps6000


class PicoScope(Parameterized):
    _name = 'Pico Scope'

    def __init__(self, psClass=None):
        self.ps = psClass
        self.dataUpdated = util.Signal()

        chlist = {}
        for t in self.ps.CHANNELS:
            if self.ps.CHANNELS[t] < self.ps.CHANNELS['MaxChannels']:
                chlist[t] = self.ps.CHANNELS[t]

        # Rebuild channel range as string + api value
        chRange = util.DictType()
        for key in sorted(self.ps.CHANNEL_RANGE):
            chRange[ key['rangeStr'] ] = key['rangeV']

        self.params.addChildren([
            {'name':'Trace Measurement', 'key':'trace', 'type':'group', 'children':[
                {'name':'Source', 'key':'tracesource', 'type':'list', 'values':chlist, 'value':0, 'action':self.updateCurrentSettings},
                {'name':'Probe Att.', 'key':'traceprobe', 'type':'list', 'values':{'1:1':1, '1:10':10}, 'value':1, 'action':self.updateCurrentSettings},
                {'name':'Coupling', 'key':'tracecouple', 'type':'list', 'values':self.ps.CHANNEL_COUPLINGS, 'value':0, 'action':self.updateCurrentSettings},
                {'name':'Y-Range', 'key':'traceyrange', 'type':'list', 'values':chRange, 'value':1.0, 'action':self.updateCurrentSettings},
            ]},
            {'name':'Trigger', 'key':'trig', 'type':'group', 'children':[
                {'name':'Source', 'key':'trigsource', 'type':'list', 'values':chlist, 'value':1, 'action':self.updateCurrentSettings},
                {'name':'Probe Att.', 'key':'trigprobe', 'type':'list', 'values':{'1:1':1, '1:10':10}, 'value':10, 'action':self.updateCurrentSettings},
                {'name':'Coupling', 'key':'trigcouple', 'type':'list', 'values':self.ps.CHANNEL_COUPLINGS, 'value':1, 'action':self.updateCurrentSettings},
                {'name':'Y-Range', 'key':'trigrange', 'type':'list', 'values':chRange, 'value':5.0, 'action':self.updateCurrentSettings},
                {'name':'Trigger Direction', 'key':'trigtype', 'type':'list', 'values':self.ps.THRESHOLD_TYPE, 'value':self.ps.THRESHOLD_TYPE["Rising"], 'action':self.updateCurrentSettings},
                {'name':'Trigger Level', 'key':'triglevel', 'type':'float', 'step':1E-2, 'siPrefix':True, 'suffix':'V', 'limits':(-5, 5), 'value':0.5, 'action':self.updateCurrentSettings},
            ]},
            {'name':'Sample Rate', 'key':'samplerate', 'type':'int', 'step':1E6, 'limits':(10000, 5E9), 'value':100E6, 'action':self.updateSampleRateFreq, 'siPrefix':True, 'suffix': 'S/s'},
            {'name':'Sample Length', 'key':'samplelength', 'type':'int', 'step':250, 'limits':(1, 500E6), 'value':500, 'action':self.updateSampleRateFreq},
            {'name':'Sample Offset', 'key':'sampleoffset', 'type':'int', 'step':1000, 'limits':(0, 100E6), 'value':0, 'action':self.updateSampleRateFreq},
        ])

    @setupSetParam("")
    def updateSampleRateFreq(self, _=None):
        if self.ps.handle is not None:
            paramSR = self.findParam('samplerate')
            paramSL = self.findParam('samplelength')

            try:
                self.ps.setSamplingFrequency(paramSR.getValue(), paramSL.getValue() + self.findParam('sampleoffset').getValue(), 1)
            except IOError:
                raise Warning("Invalid combination of sample rate, sample length, and/or sample offset!")

            #Need this callback as otherwise the setValue() is overwritten when the user toggles off, might be fixed
            #with Adriel's new parameterTypes, will have to test again
            self._faketimer = timer.runTask(self.updateSampleRateFreqUI, 0.1, True, True)

    def updateSampleRateFreqUI(self):
        paramSR = self.findParam('samplerate')
        paramSL = self.findParam('samplelength')

        if self.ps.sampleRate != paramSR.getValue():
            paramSR.setValue(self.ps.sampleRate)

        newSL = min(self.ps.maxSamples, paramSL.getValue())
        if newSL != paramSL.getValue():
            paramSL.setValue(newSL)

    def con(self):
        self.ps.open()
        self.updateCurrentSettings()

    def dis(self):
        self.ps.close()

    @setupSetParam("")
    def updateCurrentSettings(self, _=False):
        if self.ps.handle is None: return

        try:
            # Turn off all channels
            for c in self.ps.CHANNELS:
                self.ps.setChannel(c, enabled=False)
        except IOError:
            pass

        try:
            # Trace Channel
            TraceCh = self.findParam(['trace', 'tracesource']).getValue()
            TraceCo = self.findParam(['trace', 'tracecouple']).getValue()
            TraceY = self.findParam(['trace', 'traceyrange']).getValue()
            TraceP = self.findParam(['trace', 'traceprobe']).getValue()
            self.ps.setChannel(channel=TraceCh, coupling=TraceCo, VRange=TraceY, probeAttenuation=TraceP, enabled=True)

            # Trigger Channel
            TrigCh = self.findParam(['trig', 'trigsource']).getValue()
            TrigCo = self.findParam(['trig', 'trigcouple']).getValue()
            TrigY = self.findParam(['trig', 'trigrange']).getValue()
            TrigP = self.findParam(['trig', 'trigprobe']).getValue()
            self.ps.setChannel(channel=TrigCh, coupling=TrigCo, VRange=TrigY, probeAttenuation=TrigP, enabled=True)

            # Trigger
            self.ps.setSimpleTrigger(TrigCh, self.findParam(['trig', 'triglevel']).getValue(), direction=self.findParam(['trig', 'trigtype']).getValue(), timeout_ms=1000)

            self.updateSampleRateFreq()
        except IOError, e:
            raise IOError("Caught Error: %s" % str(e))

    def arm(self):
        self.ps.runBlock()

    def capture(self, update=True, NumberPoints=None):
        while(self.ps.isReady() == False): time.sleep(0.01)
        data = self.ps.getDataV(self.findParam(['trace', 'tracesource']).getValue(), self.findParam('samplelength').getValue(), startIndex=self.findParam('sampleoffset').getValue(), returnOverflow=True)
        if data[1] is True:
            logging.warning('OVERFLOW IN DATA')
        self.datapoints = data[0]
<<<<<<< HEAD
        self.dataUpdated.emit(self.datapoints, 0)
=======
        self.dataUpdated.emit(0, self.datapoints, 0, self.ps.sampleRate)
>>>>>>> 95c2b026

        # No timeout?
        return False


class PicoScope6000(PicoScope, Plugin):
    _name = "PS6000"
    def __init__(self):
        PicoScope.__init__(self, ps6000.PS6000(connect=False))


class PicoScope5000a(PicoScope, Plugin):
    _name = "PS5000a"
    def __init__(self):
        PicoScope.__init__(self, ps5000a.PS5000a(connect=False))


class PicoScope2000(PicoScope, Plugin):
    _name = "PS2000"
    def __init__(self):
        PicoScope.__init__(self, ps2000.PS2000(connect=False))<|MERGE_RESOLUTION|>--- conflicted
+++ resolved
@@ -147,17 +147,13 @@
     def arm(self):
         self.ps.runBlock()
 
-    def capture(self, update=True, NumberPoints=None):
+    def capture(self, update=True, numberPoints=None):
         while(self.ps.isReady() == False): time.sleep(0.01)
         data = self.ps.getDataV(self.findParam(['trace', 'tracesource']).getValue(), self.findParam('samplelength').getValue(), startIndex=self.findParam('sampleoffset').getValue(), returnOverflow=True)
         if data[1] is True:
             logging.warning('OVERFLOW IN DATA')
         self.datapoints = data[0]
-<<<<<<< HEAD
-        self.dataUpdated.emit(self.datapoints, 0)
-=======
-        self.dataUpdated.emit(0, self.datapoints, 0, self.ps.sampleRate)
->>>>>>> 95c2b026
+        self.dataUpdated.emit(self.datapoints, 0, self.ps.sampleRate)
 
         # No timeout?
         return False
