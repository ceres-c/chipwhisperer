#!/usr/bin/python
# -*- coding: utf-8 -*-
#
# Copyright (c) 2013-2014, NewAE Technology Inc
# All rights reserved.
#
# Authors: Colin O'Flynn
#
# Find this and more at newae.com - this file is part of the chipwhisperer
# project, http://www.assembla.com/spaces/chipwhisperer
#
#    This file is part of chipwhisperer.
#
#    chipwhisperer is free software: you can redistribute it and/or modify
#    it under the terms of the GNU General Public License as published by
#    the Free Software Foundation, either version 3 of the License, or
#    (at your option) any later version.
#
#    chipwhisperer is distributed in the hope that it will be useful,
#    but WITHOUT ANY WARRANTY; without even the implied warranty of
#    MERCHANTABILITY or FITNESS FOR A PARTICULAR PURPOSE.  See the
#    GNU Lesser General Public License for more details.
#
#    You should have received a copy of the GNU General Public License
#    along with chipwhisperer.  If not, see <http://www.gnu.org/licenses/>.
#=================================================

from .base import ScopeTemplate
from chipwhisperer.capture.scopes.visascope_interface.mso54831D import VisaScopeInterface_MSO54831D
from chipwhisperer.common.utils import pluginmanager
from chipwhisperer.common.utils.parameter import setupSetParam
from chipwhisperer.common.utils.pluginmanager import Plugin


class VisaScopeInterface(ScopeTemplate, Plugin):
    _name = "VISA Scope"

    def __init__(self):
        ScopeTemplate.__init__(self)

        scopes = pluginmanager.getPluginsInDictFromPackage("chipwhisperer.capture.scopes.visascope_interface", True, False)

        self.params.addChildren([
            {'name':'Scope Type', 'key':'type', 'type':'list', 'values':scopes, 'value':scopes[VisaScopeInterface_MSO54831D._name], 'set':self.setCurrentScope, 'childmode':'parent'},
            {'name':'Connect String', 'key':'connStr', 'type':'str', 'value':''},
            {'name':'Example Strings', 'type':'list', 'values':['', 'TCPIP0::192.168.2.100::inst0::INSTR'], 'value':'', 'set':self.exampleString},
        ])
        self.params.init()
        self.scopetype = None
        self.setCurrentScope(self.findParam('type').getValue(type))

    @setupSetParam("Example Strings")
    def exampleString(self, newstr):
        self.findParam('connStr').setValue(newstr)

    def passUpdated(self, lst, offset):
        self.datapoints = lst
        self.offset = offset
        self.dataUpdated.emit(lst, offset)

    @setupSetParam("Scope Type")
    def setCurrentScope(self, scope, update=True):
<<<<<<< HEAD
        if self.scopetype is not None:
            self.scopetype.dataUpdated.disconnect(self.passUpdated)
        self.scopetype = scope
        if scope is not None:
            self.scopetype.dataUpdated.connect(self.passUpdated)
=======
        self.scopetype = scope
        if scope is not None:
            self.scopetype.dataUpdated.connect(self.newDataReceived)
>>>>>>> 95c2b026

    def _con(self):
        if self.scopetype is not None:
            self.scopetype.con(self.findParam('connStr').getValue())
            return True
        return False

    def _dis(self):
        if self.scopetype is not None:
            self.scopetype.dis()

    def arm(self):
        try:
            self.scopetype.arm()
        except Exception:
            self.dis()
            raise

    def capture(self, update=True, NumberPoints=None):
        """Raises IOError if unknown failure, returns 'False' if successful, 'True' if timeout"""
        return self.scopetype.capture(update, NumberPoints)<|MERGE_RESOLUTION|>--- conflicted
+++ resolved
@@ -53,24 +53,11 @@
     def exampleString(self, newstr):
         self.findParam('connStr').setValue(newstr)
 
-    def passUpdated(self, lst, offset):
-        self.datapoints = lst
-        self.offset = offset
-        self.dataUpdated.emit(lst, offset)
-
     @setupSetParam("Scope Type")
     def setCurrentScope(self, scope, update=True):
-<<<<<<< HEAD
-        if self.scopetype is not None:
-            self.scopetype.dataUpdated.disconnect(self.passUpdated)
-        self.scopetype = scope
-        if scope is not None:
-            self.scopetype.dataUpdated.connect(self.passUpdated)
-=======
         self.scopetype = scope
         if scope is not None:
             self.scopetype.dataUpdated.connect(self.newDataReceived)
->>>>>>> 95c2b026
 
     def _con(self):
         if self.scopetype is not None:
@@ -89,6 +76,6 @@
             self.dis()
             raise
 
-    def capture(self, update=True, NumberPoints=None):
+    def capture(self, update=True, numberPoints=None):
         """Raises IOError if unknown failure, returns 'False' if successful, 'True' if timeout"""
-        return self.scopetype.capture(update, NumberPoints)+        return self.scopetype.capture(update, numberPoints)