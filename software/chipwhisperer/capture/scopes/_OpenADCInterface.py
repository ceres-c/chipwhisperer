# -*- coding: cp1252 -*-

# This file is part of the OpenADC Project. See www.newae.com for more details,
# or the codebase at http://www.assembla.com/spaces/openadc .
#
# Copyright (c) 2012-2013, Colin O'Flynn <coflynn@newae.com>. All rights reserved.
# This project is released under the Modified FreeBSD License. See LICENSE
# file which should have came with this code.
import logging
import sys
import time
import datetime
from ...common.utils import util
import array
import numpy as np
from collections import OrderedDict
import copy

from chipwhisperer.logging import *

ADDR_GAIN       = 0
ADDR_SETTINGS   = 1
ADDR_STATUS     = 2
ADDR_ADCDATA    = 3
ADDR_ECHO       = 4
ADDR_FREQ       = 5
ADDR_ADVCLK     = 6
ADDR_SYSFREQ    = 7
ADDR_ADCFREQ    = 8
ADDR_PHASE      = 9
ADDR_VERSIONS   = 10
ADDR_FPGA_BUILDTIME = 11
ADDR_OFFSET     = 26
ADDR_DECIMATE   = 15
ADDR_SAMPLES    = 16
ADDR_PRESAMPLES = 17
ADDR_BYTESTORX  = 18
ADDR_TRIGGERDUR = 20
ADDR_MULTIECHO  = 34
ADDR_DATA_SOURCE = 27
ADDR_RESET      = 28
ADDR_ADC_LOW_RES = 29
ADDR_CLKGEN_DRP_ADDR = 30
ADDR_CLKGEN_DRP_DATA = 31
ADDR_SEGMENTS   = 32
ADDR_SEGMENT_CYCLES = 33
ADDR_STREAM_SEGMENT_THRESHOLD = 35
ADDR_FAST_FIFO_READ = 36

ADDR_FIFO_STAT     = 44
ADDR_NO_CLIP_ERRORS = 45
ADDR_CLKGEN_POWERDOWN = 48

ADDR_HUSKY_VMAG_CTRL = 61

ADDR_FIFO_UNDERFLOW_COUNT = 66
ADDR_FIFO_NO_UNDERFLOW_ERROR = 67

ADDR_CLKGEN_DRP_RESET  = 81

ADDR_CLIP_TEST         = 85

ADDR_CAPTURE_DONE   = 89
ADDR_FIFO_FIRST_ERROR = 90
ADDR_FIFO_FIRST_ERROR_STATE = 91
ADDR_SEGMENT_CYCLE_COUNTER_EN = 92

ADDR_MAX_SAMPLES = 93
ADDR_MAX_SEGMENT_SAMPLES = 94


CODE_READ       = 0x80
CODE_WRITE      = 0xC0

SETTINGS_RESET     = 0x01
SETTINGS_GAIN_HIGH = 0x02
SETTINGS_GAIN_LOW  = 0x00
SETTINGS_TRIG_HIGH = 0x04
SETTINGS_TRIG_LOW  = 0x00
SETTINGS_ARM       = 0x08
SETTINGS_WAIT_YES  = 0x20
SETTINGS_WAIT_NO   = 0x00
SETTINGS_TRIG_NOW  = 0x40

STATUS_ARM_MASK    = 0x01
STATUS_FIFO_MASK   = 0x02
STATUS_EXT_MASK    = 0x04
STATUS_DCM_MASK    = 0x08
STATUS_DDRCAL_MASK = 0x10
STATUS_DDRERR_MASK = 0x20
STATUS_DDRMODE_MASK= 0x40
STATUS_OVERFLOW_MASK = 0x80

# sign extend b low bits in x
# from "Bit Twiddling Hacks"
def SIGNEXT(x, b):
    m = 1 << (b - 1)
    x = x & ((1 << b) - 1)
    return (x ^ m) - m

class OpenADCInterface(util.DisableNewAttr):

    def __init__(self, serial_instance):
        super().__init__()
        self.serial = serial_instance
        self.hwInfo = None
        self.offset = 0.5
        self.ddrMode = False
        self.sysFreq = 0
        self._bits_per_sample = 10
        self._sbuf = []
        self._support_decimate = True
        self._nosampletimeout = 100
        self._timeout = 2
        self.presamples_desired = 0
        self.presamples_actual = 0
        self.presampleTempMargin = 24
        self._stream_mode = False
        self._stream_segment_size = 65536
        self._support_get_duration = True
        self._is_husky = False
        self._fast_fifo_read_enable = True
        self._fast_fifo_read_active = False
        self.hwMaxSamples = 0
        self.hwMaxSegmentSamples = 0
        self._stream_len = 0
        self._int_data = None
        self._stream_rx_bytes = 0
        self._clear_caches()

        self.settings()

        # Send clearing function if using streaming mode
        if hasattr(self.serial, "stream") and self.serial.stream == False:
            pass
        else:
            nullmessage = bytearray([0] * 20)
            self.serial.write(str(nullmessage))

        self.disable_newattr()

    def _clear_caches(self):
        self.cached_settings = None


    def setStreamMode(self, stream):
        self._stream_mode = stream
        self.updateStreamBuffer()

    def setStreamSegmentSize(self, size):
        self._stream_segment_size = size


    def setFastSMC(self, active):
        self.setFastFIFORead(active)
        self.serial.set_smc_speed(active)

    def setBitsPerSample(self, bits):
        self._bits_per_sample = bits

    def setTimeout(self, timeout):
        self._timeout = timeout

    def timeout(self):
        return self._timeout

    def testAndTime(self):
        totalbytes = 0
        totalerror = 0

        for n in range(10):
            # Generate 500 bytes
            testData = bytearray(list(range(250)) + list(range(250))) #bytearray(random.randint(0,255) for r in xrange(500))
            self.sendMessage(CODE_WRITE, ADDR_MULTIECHO, testData, False)
            testDataEcho = self.sendMessage(CODE_READ, ADDR_MULTIECHO, None, False, 502)
            testDataEcho = testDataEcho[2:]

            #Compare
            totalerror = totalerror + len([(i,j) for i,j in zip(testData,testDataEcho) if i!=j])
            totalbytes = totalbytes + len(testData)

            scope_logger.error('%d errors in %d' % (totalerror, totalbytes))

    def sendMessage(self, mode, address, payload=None, Validate=False, maxResp=None, readMask=None):
        """Send a message out the serial port"""

        if payload is None:
            payload = []

        #Get length
        length = len(payload)

        if ((mode == CODE_WRITE) and (length < 1)) or ((mode == CODE_READ) and (length != 0)):
            scope_logger.warning('Invalid payload for mode')
            return None

        if mode == CODE_READ:
            self.flushInput()

        #Flip payload around
        pba = bytearray(payload)

        #Check if stream or newaechip mode expected
        if hasattr(self.serial, "stream") and self.serial.stream is False:
            #The serial interface is actually special USB Chip
            if mode == CODE_READ:
                if maxResp:
                    datalen = maxResp
                elif ADDR_ADCDATA == address:
                    datalen = 65000
                else:
                    datalen = 1

                if self._fast_fifo_read_active and address != ADDR_ADCDATA:
                    scope_logger.warning("Internal error: in fast read mode but not reading FIFO! (address=%0d, datalen=%0d)." % (address, datalen))
                    scope_logger.warning("This happens when attempting to access (read or write) some Husky FPGA setting after the")
                    scope_logger.warning("ADC sample FIFO read has been set up; in stream mode, this is done when scope.arm() is called.")
                    scope_logger.warning("If this happens to you as a user: access scope.* settings before calling scope.arm(), not after.")
                    scope_logger.warning("If this happens to you as a developer, you can resolve this by caching the setting you need.")
                    scope_logger.warning("The error trace below will show you what led to this:")
                    raise ValueError

                return bytearray(self.serial.cmdReadMem(address, datalen))

            else:
                # Write output to memory
                self.serial.cmdWriteMem(address, pba)

                # Check write was successful if validation requested
                if Validate:
                    check =  bytearray(self.serial.cmdReadMem(address, len(pba)))

                    if readMask:
                        try:
                            for i, m in enumerate(readMask):
                                check[i] = check[i] & m
                                pba[i] = pba[i] & m
                        except IndexError:
                            pass

                    if check != pba:
                        errmsg = "For address 0x%02x=%d" % (address, address)
                        errmsg += "  Sent data: "
                        for c in pba: errmsg += "%02x" % c
                        errmsg += " Read data: "
                        if check:
                            for c in check: errmsg += "%02x" % c
                        else:
                            errmsg += "<Timeout>"

                        scope_logger.error(errmsg)
        else:
            # ## Setup Message
            message = bytearray([])

            # Message type
            message.append(mode | address)

            # Length
            lenpayload = len(pba)
            message.append(lenpayload & 0xff)
            message.append((lenpayload >> 8) & 0xff)

            # append payload
            message = message + pba

            # ## Send out serial port
            self.serial.write(message)

            # for b in message: print "%02x "%b,
            # print ""

            # ## Wait Response (if requested)
            if mode == CODE_READ:
                if maxResp:
                    datalen = maxResp
                elif ADDR_ADCDATA == address:
                    datalen = 65000
                else:
                    datalen = 1

                result = self.serial.read(datalen)

                # Check for timeout, if so abort
                if len(result) < 1:
                    self.flushInput()
                    scope_logger.warning('Timeout in read: %d (address: 0x%02x)' % (len(result), address))
                    return None

                rb = bytearray(result)

                return rb
            else:
                if Validate:
                    check = self.sendMessage(CODE_READ, address, maxResp=len(pba))

                    if readMask:
                        try:
                            for i, m in enumerate(readMask):
                                check[i] = check[i] & m
                                pba[i] = pba[i] & m
                        except IndexError:
                            pass

                    if check != pba:
                        errmsg = "For address 0x%02x=%d" % (address, address)
                        errmsg += "  Sent data: "
                        for c in pba: errmsg += "%02x" % c
                        errmsg += " Read data: "
                        if check:
                            for c in check: errmsg += "%02x" % c
                        else:
                            errmsg += "<Timeout>"

                        scope_logger.error(errmsg)

### Generic
    def fpga_write(self, address, data):
        """Helper function to write FPGA registers. Intended for development/debug, not for regular use.
        """
        return self.sendMessage(CODE_WRITE, address, data)

    def fpga_read(self, address, num_bytes):
        """Helper function to read FPGA registers. Intended for development/debug, not for regular use.
        """
        return self.sendMessage(CODE_READ, address, maxResp=num_bytes)

    def reset_fpga(self):
        """ Reset all FPGA resgiters to their defaults.
        """
        if not self._is_husky:
            raise ValueError("For CW-Husky only.")
        self.sendMessage(CODE_WRITE, ADDR_RESET, [1])
        self.sendMessage(CODE_WRITE, ADDR_RESET, [0])


    def setSettings(self, state, validate=False):
        cmd = bytearray(1)
        cmd[0] = state
        self.cached_settings = state
        self.sendMessage(CODE_WRITE, ADDR_SETTINGS, cmd, Validate=validate)

    def settings(self, use_cached=False):
        if (not use_cached) or (not self.cached_settings):
            sets = self.sendMessage(CODE_READ, ADDR_SETTINGS)
            if sets is None:
                self.cached_settings = 0
            else:
                self.cached_settings = sets[0]
        return self.cached_settings

    def _setReset(self, value):
        """Note: this is only intended to be called when connecting. If used outside of this, cached register values may be not reflect reality.
        """
        if value:
            self.setSettings(self.settings() | SETTINGS_RESET, validate=False)
            if self._is_husky:
                self.hwMaxSamples = self.numMaxSamples()
                self.hwMaxSegmentSamples = self.numMaxSegmentSamples()
            else:
                #Hack to adjust the hwMaxSamples since the number should be smaller than what is being returned
                self.hwMaxSamples = self.numSamples() - 45
            self.setNumSamples(self.hwMaxSamples)
        else:
            self.setSettings(self.settings() & ~SETTINGS_RESET)

    def triggerNow(self):
        initial = self.settings(True)
        self.setSettings(initial | SETTINGS_TRIG_NOW)
        time.sleep(0.05)
        self.setSettings(initial & ~SETTINGS_TRIG_NOW)

    def getStatus(self):
        result = self.sendMessage(CODE_READ, ADDR_STATUS)

        if len(result) == 1:
            return result[0]
        else:
            return None

    def setNumSamples(self, samples):
        self.sendMessage(CODE_WRITE, ADDR_SAMPLES, list(int.to_bytes(samples, length=4, byteorder='little')))
        self.updateStreamBuffer(samples)


    def updateStreamBuffer(self, samples=None):
        # yes this is a bit weird but it is so:
        if samples is not None:
            self._stream_len = samples
        if self._is_husky:
            if self._stream_mode:
                sbuf_len = int(self._stream_len * self._bits_per_sample / 8)
                if sbuf_len % 3:
                    # need to capture a multiple of 3 otherwise processHuskyData may fail
                    sbuf_len += 3 - sbuf_len % 3
                self._sbuf = array.array('B', [0]) * sbuf_len
                # For CW-Pro, _stream_len is the number of (10-bit) samples (which was previously set), whereas for Husky, to accomodate 8/12-bit samples, 
                # it's the total number of bytes, so we need to update _stream_len accordingly:
                self._stream_len = sbuf_len
        else:
            bufsizebytes = 0
            if self._stream_mode:
                nae = self.serial
                #Save the number we will return
                bufsizebytes = nae.cmdReadStream_bufferSize(self._stream_len)

            #Generate the buffer to save buffer
            self._sbuf = array.array('B', [0]) * bufsizebytes


    def setDecimate(self, decsamples):
        cmd = bytearray(2)
        if decsamples <= 0 or decsamples >= 2**16 or not type(decsamples) is int:
            raise ValueError("Decsamples must be a positive 16-bit integer")
        decsamples -= 1
        self.sendMessage(CODE_WRITE, ADDR_DECIMATE, list(int.to_bytes(decsamples, length=2, byteorder='little')))


    def decimate(self):
        if self._support_decimate:
            decnum = 0x00000000
            temp = self.sendMessage(CODE_READ, ADDR_DECIMATE, maxResp=2)
            #If we don't support decimate just return 1 in the future to avoid
            if temp:
                decnum |= temp[0] << 0
                decnum |= temp[1] << 8
                decnum += 1
            else:
                self._support_decimate = False
                decnum = 1
        else:
            decnum = 1
        return decnum

    def set_clip_errors_disabled(self, disable):
        if not self._is_husky:
            raise ValueError("For CW-Husky only.")
        raw = self.sendMessage(CODE_READ, ADDR_NO_CLIP_ERRORS, maxResp=1)[0]
        if disable:
            raw |= 1 # set bit 0
        else:
            raw &= 2 # clear bit 0
        self.sendMessage(CODE_WRITE, ADDR_NO_CLIP_ERRORS, [raw])


    def clip_errors_disabled(self):
        if not self._is_husky:
            raise ValueError("For CW-Husky only.")
        if self.sendMessage(CODE_READ, ADDR_NO_CLIP_ERRORS, maxResp=1)[0] & 1:
            return True
        else:
            return False

    def set_lo_gain_errors_disabled(self, disable):
        if not self._is_husky:
            raise ValueError("For CW-Husky only.")
        raw = self.sendMessage(CODE_READ, ADDR_NO_CLIP_ERRORS, maxResp=1)[0]
        if disable:
            raw |= 2 # set bit 1
        else:
            raw &= 1 # clear bit 1
        self.sendMessage(CODE_WRITE, ADDR_NO_CLIP_ERRORS, [raw])

    def lo_gain_errors_disabled(self):
        if not self._is_husky:
            raise ValueError("For CW-Husky only.")
        if self.sendMessage(CODE_READ, ADDR_NO_CLIP_ERRORS, maxResp=1)[0] & 2:
            return True
        else:
            return False


    def numSamples(self):
        """Return the number of samples captured in one go. Returns max after resetting the hardware"""
        temp = self.sendMessage(CODE_READ, ADDR_SAMPLES, maxResp=4)
        samples = int.from_bytes(temp, byteorder='little')
        return samples

    def numMaxSamples(self):
        """Return the maximum number of samples that can be captured in one go. Husky only."""
        if not self._is_husky:
            scope_logger.error("Supported by Husky only.")
        return int.from_bytes(self.sendMessage(CODE_READ, ADDR_MAX_SAMPLES, maxResp=4), byteorder='little')

    def numMaxSegmentSamples(self):
        """Return the maximum number of samples that can be captured in one go when segmenting is used. Husky only."""
        if not self._is_husky:
            scope_logger.error("Supported by Husky only.")
        return int.from_bytes(self.sendMessage(CODE_READ, ADDR_MAX_SEGMENT_SAMPLES, maxResp=4), byteorder='little')


    def getBytesInFifo(self):
        if self._is_husky:
            scope_logger.error("Shouldn't be calling getBytesInFifo on Husky: associated register doesn't exist.")
        else:
            temp = self.sendMessage(CODE_READ, ADDR_BYTESTORX, maxResp=4)
            samples = int.from_bytes(temp, byteorder='little')
            return samples

    def flushInput(self):
        try:
            self.serial.flushInput()
        except AttributeError:
            return

    def devicePresent(self):

        #Re-init these settings:
        self._support_decimate = True

        #Send "ping" message, wait for pong
        msgin = bytearray([])
        msgin.append(0xAC)

        self.flushInput()

        #Reset... will automatically clear by the time we are done
        self._setReset(True)
        self.flushInput()

        #Send ping
        self.sendMessage(CODE_WRITE, ADDR_ECHO, msgin)

        #Pong?
        msgout = self.sendMessage(CODE_READ, ADDR_ECHO)

        if (msgout != msgin):
            return False

        #Init stuff
        state = self.getStatus()

        if state & STATUS_DDRMODE_MASK:
            self.ddrMode = True
        else:
            self.ddrMode = False

        return True

    # def setDDRAddress(self, addr):
    #     cmd = bytearray(1)
    #     cmd[0] = ((addr >> 0) & 0xFF)
    #     self.sendMessage(CODE_WRITE, ADDR_DDR1, cmd)
    #     cmd[0] = ((addr >> 8) & 0xFF)
    #     self.sendMessage(CODE_WRITE, ADDR_DDR2, cmd)
    #     cmd[0] = ((addr >> 16) & 0xFF)
    #     self.sendMessage(CODE_WRITE, ADDR_DDR3, cmd)
    #     cmd[0] = ((addr >> 24) & 0xFF)
    #     self.sendMessage(CODE_WRITE, ADDR_DDR4, cmd)
    #
    # def getDDRAddress(self):
    #     addr = 0x00000000
    #     temp = self.sendMessage(CODE_READ, ADDR_DDR1)
    #     addr = addr | (temp[0] << 0)
    #     temp = self.sendMessage(CODE_READ, ADDR_DDR2)
    #     addr = addr | (temp[0] << 8)
    #     temp = self.sendMessage(CODE_READ, ADDR_DDR3)
    #     addr = addr | (temp[0] << 16)
    #     temp = self.sendMessage(CODE_READ, ADDR_DDR4)
    #     addr = addr | (temp[0] << 24)
    #     return addr

    def arm(self, enable=True):
        # keeps calling self.setting() - what if we cache it?
        if enable:
            #Must arm first
            self.setSettings(self.settings() | SETTINGS_ARM)
        else:
            self.setSettings(self.settings() & ~SETTINGS_ARM)

    def setFastFIFORead(self, active):
        if active:
            self.sendMessage(CODE_WRITE, ADDR_FAST_FIFO_READ, [1])
            self._fast_fifo_read_active = True
        else:
            self.sendMessage(CODE_WRITE, ADDR_FAST_FIFO_READ, [0])
            self._fast_fifo_read_active = False

    def startCaptureThread(self):
        # Then init the stream mode stuff
        if self._stream_mode:
            # Stream mode adds 500mS of extra timeout on USB traffic itself...
            scope_logger.debug("Stream on!")
            if self._is_husky and self._fast_fifo_read_enable:
                self.setFastSMC(1)
            self.serial.initStreamModeCapture(self._stream_len, self._sbuf, timeout_ms=int(self._timeout * 1000) + 500, \
                is_husky=self._is_husky, segment_size=self._stream_segment_size)


    def capture(self, offset=None, adc_freq=29.53E6, samples=24400, segments=1, segment_cycles=0, poll_done=False):
        timeout = False
        if self._stream_mode:

            # Wait for a trigger, letting the UI run when it can
            starttime = datetime.datetime.now()
            while self.serial.cmdReadStream_isDone(self._is_husky) == False:
                # Wait for a moment before re-running the loop
                time.sleep(0.05)
                diff = datetime.datetime.now() - starttime

                # If we've timed out, don't wait any longer for a trigger
                if (diff.total_seconds() > self._timeout):
                    scope_logger.warning('Timeout in OpenADC capture(), no trigger seen! Trigger forced, data is invalid')
                    timeout = True
                    self.triggerNow()
                    self.serial.streamModeCaptureStream.stop = True
                    break

            if self._is_husky and self._fast_fifo_read_enable:
                scope_logger.debug("DISABLING fast fifo read")
                self.setFastSMC(0)

            self._stream_rx_bytes, stream_timeout = self.serial.cmdReadStream(self._is_husky)
            timeout |= stream_timeout
            #Check the status now
            scope_logger.debug("Streaming done, results: rx_bytes = %d"%(self._stream_rx_bytes))
            self.arm(False)

            if self._is_husky and self.sendMessage(CODE_READ, ADDR_FIFO_STAT, maxResp=1)[0] & 0x0f:
                scope_logger.warning("FIFO error occured; see scope.adc.errors for details.")

            if stream_timeout:
                if self._stream_rx_bytes == 0: # == (self._stream_len - 3072):
                    scope_logger.warning("Streaming mode OVERFLOW occured as trigger too fast - Adjust offset upward (suggest = 200 000)")
                else:
                    scope_logger.warning("Streaming mode OVERFLOW occured during capture - ADC sample clock probably too fast for stream mode (keep ADC Freq < 10 MHz)")
                timeout = True
        else:
            status = self.getStatus()
            starttime = datetime.datetime.now()

            # Wait for a trigger
            while ((status & STATUS_ARM_MASK) == STATUS_ARM_MASK) | ((status & STATUS_FIFO_MASK) == 0):
                status = self.getStatus()

                diff = datetime.datetime.now() - starttime

                # If we've timed out, don't wait any longer for a trigger
                if (diff.total_seconds() > self._timeout):
                    scope_logger.warning('Timeout in OpenADC capture(), no trigger seen! Trigger forced, data is invalid. Status: %02x'%status)
                    timeout = True
                    self.triggerNow()

                    #Once in timeout mode we can't rely on STATUS_ARM_MASK anymore - just wait for FIFO to fill up
                    if (status & STATUS_FIFO_MASK) == 0:
                        break

        # give time for ADC to finish reading data
        if self._is_husky and poll_done:
            # poll Husky to find out when the capture is complete:
            starttime = datetime.datetime.now()
            while not self.sendMessage(CODE_READ, ADDR_CAPTURE_DONE, maxResp=1)[0]:
                diff = datetime.datetime.now() - starttime
                if (diff.total_seconds() > self._timeout):
                    scope_logger.warning('Timeout in OpenADC capture() waiting for scope "done" to go high.')
                    break
        else:
            # calculate how long the capture should take:
            if self._is_husky:
                # in the case of Husky, "samples" is the number of samples *per segment*:
                if segment_cycles:
                    # in the case of cycle-count-based segmenting, we can calculate the exact length of the capture in ADC samples:
                    samples = segment_cycles * segments
                else:
                    # in the case of trigger-based segmentings, this is the best we can do for the general case: we assume that one
                    # segment is <samples> long; if this doesn't work, either adjust the delay manually, or use poll_done=True
                    samples = samples * segments

            if offset == None:
                offset = 0
            time.sleep((offset+samples)/adc_freq)

        self.arm(False) # <------ ADC will stop reading after this
        return timeout

    def flush(self):
        # Flush output FIFO
        self.sendMessage(CODE_READ, ADDR_ADCDATA, None, False, None)

    def readData(self, NumberPoints=None, progressDialog=None):
        scope_logger.debug("Reading data from OpenADC (NumberPoints=%d)..." % NumberPoints)
        if self._is_husky: 
            return self.readHuskyData(NumberPoints)
        elif self._stream_mode:
            # Process data
            bsize = self.serial.cmdReadStream_size_of_fpgablock()
            num_bytes = self.serial.cmdReadStream_bufferSize(self._stream_len)

            # Remove sync bytes from trace
            data = np.zeros(num_bytes, dtype=np.uint8)
            data[0] = self._sbuf[0]
            dbuf2_idx = 1
            for i in range(0, self._stream_rx_bytes, bsize):
                if self._sbuf[i] != 0xAC:
                    scope_logger.warning("Stream mode: Expected sync byte (AC) at location %d but got %x" % (i, self._sbuf[i]))
                    break
                s = i + 1
                data[dbuf2_idx: (dbuf2_idx + (bsize - 1))] = self._sbuf[s:(s + (bsize - 1))]

                # Write to next section
                dbuf2_idx += (bsize - 1)

            scope_logger.debug("Stream mode: read %d bytes"%len(data))

            # Turn raw bytes into samples
            datapoints = self.processData(data, 0.0)

            if datapoints is not None and len(datapoints):
                scope_logger.debug("Stream mode: done, %d samples processed"%len(datapoints))
            else:
                scope_logger.warning("Stream mode: done, no samples resulted from processing")
                datapoints = []

            if len(datapoints) > NumberPoints:
                datapoints = datapoints[0:NumberPoints]

            return datapoints

        else:
            datapoints = []

            if NumberPoints == None:
                NumberPoints = 0x1000

            if self.ddrMode:
                # We were passed number of samples to read. DDR interface
                # reads 3 points per 4 bytes, and reads in blocks of
                # 256 bytes (e.g.: 192 samples)
                NumberPackages = NumberPoints / 192

                # If user requests we send extra then scale back afterwards
                if (NumberPoints % 192) > 0:
                    NumberPackages = NumberPackages + 1

                start = 0
                self.setDDRAddress(0)


                BytesPerPackage = 257

                if progressDialog:
                    progressDialog.setMinimum(0)
                    progressDialog.setMaximum(NumberPackages)
            else:
                # FIFO takes 3 samples at a time... todo figure this out
                NumberPackages = 1

                # We get 3 samples in each word returned (word = 4 bytes)
                # So need to convert samples requested to words, rounding
                # up if we request an incomplete number
                nwords = NumberPoints / 3
                if NumberPoints % 3:
                    nwords = nwords + 1

                # Return 4x as many bytes as words, +1 for sync byte
                BytesPerPackage = nwords * 4 + 1

            for status in range(0, NumberPackages):
                # Address of DDR is auto-incremented following a read command
                # so no need to write new address

                # print "Address=%x"%self.getDDRAddress()

                # print "bytes = %d"%self.getBytesInFifo()

                bytesToRead = self.getBytesInFifo()
                #print(bytesToRead)

                # print bytesToRead

                if bytesToRead == 0:
                    bytesToRead = BytesPerPackage

                #If bytesToRead is huge, we only read what is needed
                #Bytes get packed 3 samples / 4 bytes
                #Add some extra in case needed
                hypBytes = (NumberPoints * 4)/3 + 256

                bytesToRead = min(hypBytes, bytesToRead)

                # +1 for sync byte
                data = self.sendMessage(CODE_READ, ADDR_ADCDATA, None, False, bytesToRead + 1)  # BytesPerPackage)
                #print(data)

                # for p in data:
                #       print "%x "%p,

                if data is not None:
                    data = np.array(data)
                    datapoints = self.processData(data, 0.0)

                if progressDialog:
                    progressDialog.setValue(status)

                    if progressDialog.wasCanceled():
                        break

            # for point in datapoints:
            #       print "%3x"%(int((point+0.5)*1024))

            if datapoints is None:
                return []
            if len(datapoints) > NumberPoints:
                datapoints = datapoints[0:NumberPoints]

            # if len(datapoints) < NumberPoints:
            # print len(datapoints),
            # print NumberPoints

            return datapoints



    def readHuskyData(self, NumberPoints=None):
        if self._bits_per_sample == 12:
            bytesToRead = int(np.ceil(NumberPoints*1.5))
        else:
            bytesToRead = NumberPoints
        # Husky hardware always captures a multiple of 3 samples. We want to read all the captured samples.
        if bytesToRead % 3:
            bytesToRead += 3  - bytesToRead % 3
        scope_logger.debug("XXX reading with NumberPoints=%d, bytesToRead=%d" % (NumberPoints, bytesToRead))

        if self._stream_mode:
            data = self._sbuf
            scope_logger.debug('stream: got data len = %d' % len(data))
        else:
            if self._fast_fifo_read_enable:
                # switch FPGA and SAM3U into fast read timing mode
                self.setFastSMC(1)
            data = self.sendMessage(CODE_READ, ADDR_ADCDATA, None, False, bytesToRead)
            # switch FPGA and SAM3U back to regular read timing mode
            if self._fast_fifo_read_enable:
                scope_logger.debug("DISABLING fast fifo read")
                self.setFastSMC(0)

        scope_logger.debug("XXX read %d bytes; NumberPoints=%d, bytesToRead=%d" % (len(data), NumberPoints, bytesToRead))
        if data is not None:
            data = np.array(data)
            datapoints = self.processHuskyData(NumberPoints, data)
        if datapoints is None:
            return []
        return datapoints


    def processHuskyData(self, NumberPoints, data):
        if self._bits_per_sample == 12:
            data = np.frombuffer(data, dtype=np.uint8)
            fst_uint8, mid_uint8, lst_uint8 = np.reshape(data, (data.shape[0] // 3, 3)).astype(np.uint16).T
            fst_uint12 = (fst_uint8 << 4) + (mid_uint8 >> 4)
            snd_uint12 = ((mid_uint8 % 16) << 8) + lst_uint8
            data = np.reshape(np.concatenate((fst_uint12[:, None], snd_uint12[:, None]), axis=1), 2 * fst_uint12.shape[0])

        self._int_data = data[:NumberPoints]
        fpData = data / 2**self._bits_per_sample - self.offset
        return fpData[:NumberPoints]


    def processData(self, data, pad=float('NaN'), debug=False):
        if data[0] != 0xAC:
            scope_logger.warning('Unexpected sync byte in processData(): 0x%x' % data[0])
            #print(data)
            return None

        self._int_data = None

        orig_data = copy.copy(data)
        if debug:
            fpData = []
            intData = []
            # Slow, verbose processing method
            # Useful for fixing issues in ADC read
            for i in range(1, len(data) - 3, 4):
                # Convert
                temppt = (data[i + 3] << 0) | (data[i + 2] << 8) | (data[i + 1] << 16) | (data[i + 0] << 24)

                # print("%2x "%data[i])

                # print "%x %x %x %x"%(data[i +0], data[i +1], data[i +2], data[i +3]);
                # print "%x"%temppt

                intpt1 = temppt & 0x3FF
                intpt2 = (temppt >> 10) & 0x3FF
                intpt3 = (temppt >> 20) & 0x3FF

                # print "%x %x %x" % (intpt1, intpt2, intpt3)

                if trigfound == False:
                    mergpt = temppt >> 30
                    if (mergpt != 3):
                        trigfound = True
                        trigsamp = trigsamp + mergpt
                        # print "Trigger found at %d"%trigsamp
                    else:
                        trigsamp += 3

                # input validation test: uncomment following and use
                # ramp input on FPGA
                ##if (intpt != lastpt + 1) and (lastpt != 0x3ff):
                ##    print "intpt: %x lstpt %x\n"%(intpt, lastpt)
                ##lastpt = intpt;

                # print "%x %x %x"%(intpt1, intpt2, intpt3)

                fpData.append(float(intpt1) / 1024.0 - self.offset)
                fpData.append(float(intpt2) / 1024.0 - self.offset)
                fpData.append(float(intpt3) / 1024.0 - self.offset)
                intData.extend([intpt1, intpt2, intpt3])
                
        else:
            # Fast, efficient NumPy implementation

            # Figure out how many bytes we're going to process
            # Cut off some bytes at the end: we need the length to be a multiple of 4, and we probably have extra data
            numbytes = len(data) - 1
            extralen = (len(data) - 1) % 4

            # Copy the data into a NumPy array. For long traces this is the longest part
            data = data[1:1+numbytes-extralen]

            # Split data into groups of 4 bytes and combine into words
            data = np.reshape(data, (-1, 4))
            data = np.left_shift(data, [24, 16, 8, 0])
            data = np.sum(data, 1)

            # Split words into samples and trigger bytes
            data = np.right_shift(np.reshape(data, (-1, 1)), [0, 10, 20, 30]) & 0x3FF
            fpData = np.reshape(data[:, [0, 1, 2]], (-1))
            trigger = data[:, 3] % 4
            self._int_data = np.array(fpData, dtype='int16')
            fpData = fpData / 1024.0 - self.offset
            scope_logger.debug("Trigger_data: {} len={}".format(trigger, len(trigger)))

            # Search for the trigger signal
            trigfound = False
            trigsamp = 0
            for t in trigger:
                if(t != 3):
                    trigfound = True
                    trigsamp = trigsamp + (t & 0x3)
                    logging.debug("Trigger found at %d"%trigsamp)
                    break
                else:
                    trigsamp += 3

        #print len(fpData)

        if trigfound == False:
            scope_logger.warning('Trigger not found in ADC data. No data reported!')
            scope_logger.debug('Trigger not found typically caused by the actual \
            capture starting too late after the trigger event happens')
            scope_logger.debug('Data: {}'.format(orig_data))


        #Ensure that the trigger point matches the requested by padding/chopping
        diff = self.presamples_desired - trigsamp
        if diff > 0:
            #fpData = [pad]*diff + fpData
            fpData = np.append([pad]*diff, fpData)
            scope_logger.warning('Pretrigger not met: Do not use downsampling and pretriggering at same time.')
            scope_logger.debug('Pretrigger not met: can attempt to increase presampleTempMargin(in the code).')
        else:
            fpData = fpData[-diff:]

        scope_logger.debug("Processed data, ended up with %d samples total"%len(fpData))

        return fpData

class HWInformation(util.DisableNewAttr):
    _name = 'HW Information'

    def __init__(self, oaiface : OpenADCInterface):
        # oaiface = OpenADCInterface
        super().__init__()
        self.oa = oaiface
        self.oa.hwInfo = self
        self.sysFreq = 0

        self.vers = None
        self.disable_newattr()

    def versions(self):
        result = self.oa.sendMessage(CODE_READ, ADDR_VERSIONS, maxResp=6)

        regver = result[0] & 0xff
        hwtype = result[1] >> 3
        hwver = result[1] & 0x07
        hwList = ["Default/Unknown", "LX9 MicroBoard", "SASEBO-W", "ChipWhisperer Rev2 LX25",
                  "Reserved?", "ZedBoard", "Papilio Pro", "SAKURA-G", "ChipWhisperer-Lite", "ChipWhisperer-CW1200","ChipWhisperer-Husky"]

        try:
            textType = hwList[hwtype]
        except:
            textType = "Invalid/Unknown"

        self.vers = (regver, hwtype, textType, hwver)

        #TODO: Temp fix for wrong HW reporting
        if hwtype == 1:
            self.sysFreq = 40E6

        return self.vers

    def is_cw1200(self):
        if self.vers is None:
            self.versions()
        if self.vers[1] == 9:
            return True
        else:
            return False

    def is_cwlite(self):
        if self.vers is None:
            self.versions()
        if self.vers[1] == 8:
            return True
        else:
            return False

    def is_cwhusky(self):
        if self.vers is None:
            self.versions()
        if self.vers[1] == 10:
            return True
        else:
            return False

    def get_fpga_buildtime(self):
        """Returns date and time when FPGA bitfile was generated.
        """
        if self.is_cwhusky():
            raw = self.oa.sendMessage(CODE_READ, ADDR_FPGA_BUILDTIME, maxResp=4)
            # definitions: Xilinx XAPP1232
            day = raw[3] >> 3
            month = ((raw[3] & 0x7) << 1) + (raw[2] >> 7)
            year = ((raw[2] >> 1) & 0x3f) + 2000
            hour = ((raw[2] & 0x1) << 4) + (raw[1] >> 4)
            minute = ((raw[1] & 0xf) << 2) + (raw[0] >> 6)
            return "{}/{}/{}, {:02d}:{:02d}".format(month, day, year, hour, minute)
        else:
            return None


    def synthDate(self):
        return "unknown"

    def maxSamples(self):
        return self.oa.hwMaxSamples

    def sysFrequency(self, force=False):
        if (self.sysFreq > 0) & (force == False):
            return self.sysFreq

        '''Return the system clock frequency in specific firmware version'''
        temp = self.oa.sendMessage(CODE_READ, ADDR_SYSFREQ, maxResp=4)
        freq = int.from_bytes(temp, byteorder='little')

        self.sysFreq = int(freq)
        return self.sysFreq

    def __del__(self):
        self.oa.hwInfo = None



class GainSettings(util.DisableNewAttr):
    _name = 'Gain Setting'

    def __init__(self, oaiface : OpenADCInterface, adc):
        # oaiface = OpenADCInterface
        super().__init__()
        self.oa = oaiface
        self.adc = adc
        self.gain_cached = 0
        self._is_husky = False
        self._vmag_highgain = 0x1f
        self._vmag_lowgain = 0
        self._clear_caches()
        self.disable_newattr()

    def _clear_caches(self):
        self.gainlow_cached = False

    def _dict_repr(self):
        rtn = OrderedDict()
        rtn['mode'] = self.mode
        rtn['gain'] = self.gain
        rtn['db'] = self.db
        return rtn

    def __repr__(self):
        return util.dict_to_str(self._dict_repr())

    def __str__(self):
        return self.__repr__()

    @property
    def db(self):
        """The gain of the ChipWhisperer's low-noise amplifier in dB. Ranges
        from -6.5 dB to 56 dB, depending on the amplifier settings.

        :Getter: Return the current gain in dB (float)

        :Setter: Set the gain level in dB

        Raises:
           ValueError: if new gain is outside of [-6.5, 56]

        Examples::

            # reading and storing
            gain_db = scope.gain.db

            # setting
            scope.gain.db = 20
        """
        return self._get_gain_db()

    @db.setter
    def db(self, val):
        return self._set_gain_db(val)

    def setMode(self, gainmode):
        """Sets the ChipWhisperer's gain to either 'low' or 'high' mode.

        This setting is applied after the gain property, resulting in the value
        of the db property. May be necessary for reaching gains higher than


        Args:
           gainmode (str): Either 'low' or 'high'.

        Raises:
           ValueError: gainmode not 'low' or 'high'
        """
        if self._is_husky:
            if gainmode == "high":
                self.oa.sendMessage(CODE_WRITE, ADDR_HUSKY_VMAG_CTRL, [self._vmag_highgain])
                self.gainlow_cached = False
            elif gainmode == "low":
                self.oa.sendMessage(CODE_WRITE, ADDR_HUSKY_VMAG_CTRL, [self._vmag_lowgain])
                self.gainlow_cached = True
            else:
                raise ValueError("Invalid Gain Mode, only 'low' or 'high' allowed")
        else:
            if gainmode == "high":
                self.oa.setSettings(self.oa.settings() | SETTINGS_GAIN_HIGH)
                self.gainlow_cached = False
            elif gainmode == "low":
                self.oa.setSettings(self.oa.settings() & ~SETTINGS_GAIN_HIGH)
                self.gainlow_cached = True
            else:
                raise ValueError("Invalid Gain Mode, only 'low' or 'high' allowed")

    def getMode(self):
        if self._is_husky:
            if self.oa.sendMessage(CODE_READ, ADDR_HUSKY_VMAG_CTRL)[0] == self._vmag_highgain:
                gain_high = True
            else:
                gain_high = False
        else:
            gain_high = self.oa.settings() & SETTINGS_GAIN_HIGH
        if gain_high:
            return "high"
        else:
            return "low"

    @property
    def mode(self):
        """The current mode of the LNA.

        The LNA can operate in two modes: low-gain or high-gain. Generally, the
        high-gain setting is better to use. Note that this value will be
        automatically updated if the dB gain is set.

        :Getter: Return the current gain mode ("low" or "high")

        :Setter: Set the gain mode

        Raises:
            ValueError: if mode not one of "low" or "high"
        """
        return self.getMode()

    @mode.setter
    def mode(self, val):
        return self.setMode(val)

    def setGain(self, gain):
        '''Set the Gain range: 0-78 for CW-Lite and CW-Pro; 0-109 for CW-Husky'''
        if self._is_husky:
            maxgain = 109
        else:
            maxgain = 78
        if (gain < 0) | (gain > maxgain):
            raise ValueError("Invalid Gain, range 0-%d only" % maxgain)
        self.gain_cached = gain
        self.oa.sendMessage(CODE_WRITE, ADDR_GAIN, [gain])
<<<<<<< HEAD
        if self._is_husky:
            # allow time for the new gain to "settle":
            time.sleep(0.1)
=======
        # allow time for the new gain to "settle":
        time.sleep(0.1)
>>>>>>> 1f8e73d0

    def getGain(self, cached=False):
        if cached == False:
            self.gain_cached = self.oa.sendMessage(CODE_READ, ADDR_GAIN)[0]

        return self.gain_cached

    @property
    def gain(self) -> int:
        """The current LNA gain setting.

        This gain is a dimensionless number in the range [0, 78]. Higher value
        causes higher gain in dB.

        Note that this function is unnecessary - the dB gain can be set
        directly. This property is only here to help convert old scripts.

        :Getter: Return the current gain setting (int)

        :Setter: Set the gain

        Raises:
            ValueError: if gain outside [0, 78]
        """
        return self.getGain()

    @gain.setter
    def gain(self, value : int):
        "test"
        self.setGain(value)

    def _get_gain_db(self):
        rawgain = self.getGain()
        if self._is_husky:
            if self.gainlow_cached:
                gaindb = -15 + 50.0*float(rawgain)/109
            else:
                gaindb = 15 + 50.0*float(rawgain)/109 
        else:
            #GAIN (dB) = 50 (dB/V) * VGAIN - 6.5 dB, (HILO = LO)
            #GAIN (dB) = 50 (dB/V) * VGAIN + 5.5 dB, (HILO = HI)
            gainV = (float(rawgain) / 256.0) * 3.3
            if self.gainlow_cached:
                gaindb = 50.0 * gainV - 6.5
            else:
                gaindb = 50.0 * gainV + 5.5

        return gaindb

    def _set_gain_db(self, gain):
        if self._is_husky:
            mingain = -15.0
            maxgain = 65.0
            use_low_thresh = 15
            steps = 109
            gainrange = 50.0
        else:
            mingain = -6.5
            maxgain = 56.0
            use_low_thresh = 5.5
            steps = 78
        if gain < mingain or gain > maxgain:
            raise ValueError("Gain %f out of range. Valid range: %3.1f to %3.1f dB" % (gain, mingain, maxgain))

        use_low = False
        if gain < use_low_thresh:
            use_low = True
            self.setMode("low")
        else:
            self.setMode("high")

        if self._is_husky:
            if use_low:
                bottom = mingain
            else:
                bottom = use_low_thresh
            g = (gain - bottom) / gainrange * steps
        else:
            if use_low:
                gv = (float(gain) - mingain) / 50.0
            else:
                gv = (float(gain) - use_low_thresh ) / 50.0
            g = (gv / 3.3) * 256.0

        g = round(g)
        g = int(g)
        if g < 0:
            g = 0
        if g > 0xFF:
            g = 0xFF

        self.setGain(g)

    def auto_gain(self, margin=20):
        '''Increment gain until clipping occurs, then reduce by <margin> dB (default: 20 dB)
        '''
        if not self._is_husky:
            raise ValueError("Only supported on Husky")
        self.adc.clip_errors_disabled = False
        self.adc.clear_clip_errors()
        self.oa.sendMessage(CODE_WRITE, ADDR_CLIP_TEST, [1])
        found = False
        for gain in range(-15+margin, 65):
            self.db = gain
            if self.oa.sendMessage(CODE_READ, ADDR_FIFO_STAT, maxResp=1)[0] & 32:
                self.db = gain - margin
                found = True
                self.adc.clear_clip_errors()
                break
        if not found:
            scope_logger.warning("Couldn't clip ADC, using maximum gain")

        self.oa.sendMessage(CODE_WRITE, ADDR_CLIP_TEST, [0])

class TriggerSettings(util.DisableNewAttr):
    _name = 'Trigger Setup'

    def __init__(self, oaiface : OpenADCInterface):
        # oaiface = OpenADCInterface
        super().__init__()
        self._new_attributes_disabled = False
        self.oa = oaiface
        self.presamples_desired = 0
        self.presamples_actual = 0
        self.presampleTempMargin = 24
        self._timeout = 2
        self._stream_mode = False
        self._stream_segment_size = 65536
        self._stream_segment_threshold = 65536
        self._test_mode = False
        self._bits_per_sample = 10
        self._support_get_duration = True
        self._is_pro = False
        self._is_lite = False
        self._is_husky = False
        self._is_sakura_g = None
        self._clear_caches()
        self.disable_newattr()

    def _clear_caches(self):
        self._cached_samples = None
        self._cached_offset = None
        self._cached_segments = None
        self._cached_segment_cycles = None
        self._cached_decimate = None
        self._cached_presamples = None

    def _update_caches(self):
        self._cached_samples = self._get_num_samples()
        self._cached_offset = self._get_offset()
        self._cached_segments = self._get_segments()
        self._cached_segment_cycles = self._get_segment_cycles()
        self._cached_decimate = self._get_decimate()
        self._cached_presamples = self._get_presamples()

    def _dict_repr(self):
        rtn = OrderedDict()
        rtn['state']      = self.state
        rtn['basic_mode'] = self.basic_mode
        rtn['timeout']    = self.timeout
        rtn['offset']     = self.offset
        rtn['presamples'] = self.presamples
        rtn['samples']    = self.samples
        rtn['decimate']   = self.decimate
        rtn['trig_count'] = self.trig_count
        if self._is_pro or self._is_lite:
            rtn['fifo_fill_mode'] = self.fifo_fill_mode
        if self._is_pro or self._is_husky:
            rtn['stream_mode'] = self.stream_mode
        if self._is_husky:
            rtn['test_mode'] = self.test_mode
            rtn['bits_per_sample'] = self.bits_per_sample
            rtn['segments'] = self.segments
            rtn['segment_cycles'] = self.segment_cycles
            rtn['segment_cycle_counter_en'] = self.segment_cycle_counter_en
            rtn['clip_errors_disabled'] = self.clip_errors_disabled
            rtn['lo_gain_errors_disabled'] = self.lo_gain_errors_disabled
            rtn['errors'] = self.errors
            # keep these hidden:
            #rtn['stream_segment_size'] = self.stream_segment_size
            #rtn['stream_segment_threshold'] = self.stream_segment_threshold

        return rtn

    def __repr__(self):
        return util.dict_to_str(self._dict_repr())

    def __str__(self):
        return self.__repr__()

    @property
    def state(self):
        """The current state of the trigger input.

        This is a digital value (ie: high or low), which is some combination
        of the pins in the triggermux object. Read-only.

        Getter: Return the current state (True or False).
        """
        return self.extTriggerPin()

    @property
    def stream_mode(self):
        """The ChipWhisperer's streaming status. Only available on CW1200 and CW-Husky.

        When stream mode is enabled, the ChipWhisperer sends back ADC data as
        soon as it is recorded. In this mode, there is no hardware limit on the
        maximum number of samples per trace (although Python may run out of
        memory when recording billions of points). However, there is a
        maximum streaming data rate, which is approximately 10 Msamp/s.

        Note that no pre-trigger samples can be recorded when stream mode
        is enabled.

        :Getter: Return True if stream mode is enabled and False otherwise

        :Setter: Enable or disable stream mode
        """
        return self._get_stream_mode()

    @stream_mode.setter
    def stream_mode(self, enabled):
        self._set_stream_mode(enabled)

    @property
    def stream_segment_threshold(self):
        """Only available on CW-Husky. ** Internal parameter which should not
        be tweaked unless you know what you're doing. **
        
        For streaming, this many samples must be available to be read from the
        FPGA before the SAM3U starts a burst read of <stream_segment_size>
        bytes.  Normally these parameters are both set to 65536. Under some
        conditions it may be possible to obtain higher streaming performance by
        tweaking these parameters -- this depends on the sampling rate and
        capture size. But it's also easy to degrade performance.  
        """ 
        return self._get_stream_segment_threshold()

    @stream_segment_threshold.setter
    def stream_segment_threshold(self, size):
        if size < 1 or size > 131070 or not type(size) is int:
            raise ValueError("Number of segments must be in range [1, 131070]")
        self._set_stream_segment_threshold(size)


    @property
    def stream_segment_size(self):
        """Only available on CW-Husky. ** Internal parameter which should not
        be tweaked unless you know what you're doing. **
        
        For streaming, this is the size of the burst that the SAM3U reads from
        from the FPGA.  A burst read doesn't start until
        <stream_segment_threshold> bytes are available to be read from the
        FPGA.  Normally these parameters are both set to 65536. Under some
        conditions it may be possible to obtain higher streaming performance by
        tweaking these parameters -- this depends on the sampling rate and
        capture size. But it's also easy to degrade performance.  
        """
        return self._get_stream_segment_size()

    @stream_segment_size.setter
    def stream_segment_size(self, size):
        if size < 1 or size > 131070 or not type(size) is int:
            raise ValueError("Number of segments must be in range [1, 131070]")
        self._set_stream_segment_size(size)



    @property
    def decimate(self):
        """The ADC downsampling factor.

        This value instructs the ChipWhisperer to only record 1 sample in
        every <decimate>. In other words, if this value is set to 10, the
        sampling rate is set to 1/10th of the sampling clock.

        This setting is helpful for recording very long operations or for
        reducing the sampling rate for streaming mode.

        :Getter: Return an integer with the current decimation factor

        :Setter: Set the decimation factor

        Raises:
           ValueError: if the new factor is not positive
        """
        if self._cached_decimate is None:
            self._cached_decimate = self._get_decimate()
        return self._cached_decimate

    @decimate.setter
    def decimate(self, decfactor):
        self._set_decimate(decfactor)

    @property
    def clip_errors_disabled(self):
        """By default, ADC clipping is flagged as an error. Disable if you
        do not want this error notification.
        """
        return self.oa.clip_errors_disabled()

    @clip_errors_disabled.setter
    def clip_errors_disabled(self, disable):
        self.oa.set_clip_errors_disabled(disable)

    @property
    def lo_gain_errors_disabled(self):
        """By default, captures which use less than a quarter of the ADC's
        dynamic range flag an error, to indicate that the gain should be
        increased. Disable if you do not want this error notification.
        """
        return self.oa.lo_gain_errors_disabled()

    @lo_gain_errors_disabled.setter
    def lo_gain_errors_disabled(self, disable):
        self.oa.set_lo_gain_errors_disabled(disable)



    @property
    def samples(self):
        """The number of ADC samples to record in a single capture.

        The maximum number of samples is hardware-dependent:
        - cwlite: 24400
        - cw1200: 96000
        - cwhusky: 131070

        :Getter: Return the current number of total samples (integer)

        :Setter: Set the number of samples to capture

        Raises:
           ValueError: if number of samples is negative
        """
        if self._cached_samples is None:
            self._cached_samples = self._get_num_samples()
        return self._cached_samples

    @samples.setter
    def samples(self, samples):
        if self._is_sakura_g:
            diff = (12 - (samples % 12)) % 12
            samples += diff
            if diff > 0:
                scope_logger.warning("Sakura G samples must be divisible by 12, rounding up to {}...".format(samples))

        if self._get_fifo_fill_mode() == "segment":
            diff = (3 - (samples - 1) % 3)
            samples += diff
            if diff > 0:
                scope_logger.warning("segment mode requires (samples-1) divisible by 3, rounding up to {}...".format(samples))

        self._cached_samples = samples
        self._set_num_samples(samples)

    @property
    def timeout(self):
        """The number of seconds to wait before aborting a capture.

        If no trigger event is detected before this time limit is up, the
        capture fails and no data is returned.

        :Getter: Return the number of seconds before a timeout (float)

        :Setter: Set the timeout in seconds
        """
        return self._get_timeout()

    @timeout.setter
    def timeout(self, timeout):
        self._set_timeout(timeout)

    @property
    def offset(self):
        """The number of samples to wait before recording data after seeing a
        trigger event.

        This offset is useful for long operations. For instance, if an
        encryption is 1 million samples long, it's difficult to capture the
        entire power trace, but an offset can be used to skip to the end of
        the encryption.

        The offset must be a 32 bit unsigned integer.

        :Getter: Return the current offset (integer)

        :Setter: Set a new offset

        Raises:
           ValueError: if offset outside of range [0, 2**32)
        """
        if self._cached_offset is None:
            self._cached_offset = self._get_offset()
        return self._cached_offset

    @offset.setter
    def offset(self, setting):
        self._cached_offset = setting
        self._set_offset(setting)

    @property
    def presamples(self):
        """The number of samples to record from before the trigger event.

        This setting must be a positive integer, and it cannot be larger than
        the number of samples. When streaming mode is enabled, this value is
        set to 0.

        :Getter: Return the current number of presamples

        :Setter: Set the number of presamples.

        Raises:
           ValueError: if presamples is outside of range [0, samples]
        """
        if self._cached_presamples is None:
            self._cached_presamples = self._get_presamples()
        return self._cached_presamples

    @presamples.setter
    def presamples(self, setting):
        self._cached_presamples = self._set_presamples(setting)

    @property
    def basic_mode(self):
        """The type of event to use as a trigger.

        Only applies to the ADC capture - the glitch module
        is always a rising edge trigger.

        There are four possible types of trigger events:
         * "low": triggers when line is low (logic 0)
         * "high": triggers when line is high (logic 1)
         * "rising_edge": triggers when line transitions from low to high
         * "falling_edge:" triggers when line transitions from high to low

        .. warning:: This must be set to "rising_edge" if a trigger other than
            "basic" is used. The SAD/DecodeIO triggers will not work with any
            other setting!

        :Getter: Return the current trigger mode (one of the 4 above strings)

        :Setter: Set the trigger mode

        Raises:
           ValueError: if value is not one of the allowed strings
        """
        param_alias = {
            "rising edge": "rising_edge",
            "falling edge": "falling_edge",
            "high": "high",
            "low": "low"
        }
        return param_alias[self._get_mode()]

    @basic_mode.setter
    def basic_mode(self, mode):
        api_alias = {
            "rising_edge": "rising edge",
            "falling_edge": "falling edge",
            "high": "high",
            "low": "low"
        }
        if mode not in api_alias:
            raise ValueError("Invalid trigger mode %s. Valid modes: %s" % (mode, list(api_alias.keys())), mode)

        self._set_mode(api_alias[mode])

    @property
    def trig_count(self):
        """The number of samples that the trigger input was active.

        This value indicates how long the trigger was high or low last time
        a trace was captured. It is the number of samples where the input was
        low (in "low" or "falling edge" modes) or high (in "high" or "rising
        edge" modes). Read-only.

        This counter is not meaningful if the trigger is still active.

        :Getter: Return the last trigger duration (integer)
        """
        return self._get_duration()

    @property
    def fifo_fill_mode(self):
        """The ADC buffer fill strategy - allows segmented usage for CW-lite and CW-pro.

        .. warning:: THIS REQUIRES NEW FPGA BITSTREAM - NOT YET IN THE PYTHON.

        Only the 'Normal' mode is well supported, the other modes can
        be used carefully.

        For segmenting on CW-Husky, see 'segments' instead.

        There are four possible modes:
         * "normal": Trigger line & logic work as expected.
         * "enable": Capture starts with rising edge, but writing samples
                     is enabled by active-high state of trigger line.
         * "segment": Capture starts with rising edge, and writes `trigger.samples`
                     to buffer on each rising edge, stopping when the buffer
                     is full. For this to work adc.samples must be a multiple
                     of 3 (will be enforced by API).

        .. warning:: The "enable" and "segment" modes requires you to fill
                    the **full buffer** (~25K on CW-Lite, ~100K on CW-Pro).
                    This requires you to ensure the physical trigger line will
                    be high (enable mode) or toggle (segment mode) enough. The
                    ChipWhisperer hardware will currently stall until the
                    internal buffer is full, and future commands will fail.

        .. warning:: adc.basic_mode must be set to "rising_edge" if a fill_mode other than
                    "normal" is used. Bad things happen if not.

        :Getter: Return the current fifo fill mode (one of the 3 above strings)

        :Setter: Set the fifo fill mode

        Raises:
           ValueError: if value is not one of the allowed strings
        """

        return self._get_fifo_fill_mode()

    @fifo_fill_mode.setter
    def fifo_fill_mode(self, mode):
        known_modes = ["normal", "enable", "segment"]
        if mode not in known_modes:
            raise ValueError("Invalid fill mode %s. Valid modes: %s" % (mode, known_modes), mode)

        self._set_fifo_fill_mode(mode)

        # Segment mode requires samples have an odd divisability to work
        if mode == "segment":
            self.samples = self.samples

    def _get_fifo_fill_mode(self):
        result = self.oa.sendMessage(CODE_READ, ADDR_ADVCLK, maxResp=4)
        mode = result[3] & 0x30

        if mode == 0x00:
            return "normal"

        if mode == 0x10:
            return "enable"

        if mode == 0x20:
            return "segment"

        return "????"

    def _set_fifo_fill_mode(self, mode):
        if mode == "normal":
            mask = 0
        elif mode == "enable":
            mask = 1
        elif mode == "segment":
            mask = 2
        else:
            raise ValueError("Invalid option for fifo mode: {}".format(mask))

        result = self.oa.sendMessage(CODE_READ, ADDR_ADVCLK, maxResp=4)
        result[3] &= ~(0x30)
        result[3] |= mask << 4
        self.oa.sendMessage(CODE_WRITE, ADDR_ADVCLK, result, readMask= [0x3f, 0xff, 0xff, 0xfd])


    @property
    def segments(self):
        """Number of sample segments to capture.

        .. warning:: Supported by CW-Husky only. For segmenting on CW-lite or
        CW-pro, see 'fifo_fill_mode' instead.

        This setting must be a 16-bit positive integer. 

        In normal operation, segments=1. 

        Multiple segments are useful in two scenarios:
        (1) Capturing only subsections of a power trace, to allow longer
            effective captures.  After a trigger event, the requested number of
            samples is captured every 'segment_cycles' clock cycles, 'segments'
            times. Set 'segment_cycle_counter_en' to 1 for this segment mode.
        (2) Speeding up capture times by capturing 'segments' power traces from
            a single arm + capture event. Here, the requested number of samples
            is captured at every trigger event, without having to re-arm and
            download trace data between every trigger event. Set
            'segment_cycle_counter_en' to 0 for this segment mode.

        .. warning:: when capturing multiple segments with presamples, the total number of samples 
        per segment must be a multiple of 3. Incorrect sample data will be obtained if this is not 
        the case.

        :Getter: Return the current number of presamples

        :Setter: Set the number of presamples.

        Raises:
           ValueError: if segments is outside of range [1, 2^16-1]
        """

        if self._cached_segments is None:
            self._cached_segments = self._get_segments()
        return self._cached_segments


    @segments.setter
    def segments(self, num):
        if num < 1 or num > 2**16-1 or not type(num) is int or not self._is_husky:
            raise ValueError("Number of segments must be in range [1, 2^16-1]. For CW-Husky only.")
        self._cached_segments = num
        self._set_segments(num)

    def _get_segments(self):
        if self.oa is None:
            return 0
        elif not self._is_husky:
            return 1
        cmd = self.oa.sendMessage(CODE_READ, ADDR_SEGMENTS, maxResp=2)
        segments = int.from_bytes(cmd, byteorder='little')
        return segments


    def _set_segments(self, num):
        self.oa.sendMessage(CODE_WRITE, ADDR_SEGMENTS, list(int.to_bytes(num, length=2, byteorder='little')))


    @property
    def errors(self):
        """Internal error flags (FPGA FIFO over/underflow)
        .. warning:: Supported by CW-Husky only.
        Error types and their causes:
        * 'presample error': capture trigger occurs before the requested
                number of presamples have been collected. Reduce 
                scope.adc.presamples or delay the capture trigger.
        * 'ADC clipped': gain is too high; reduce it (scope.gain) or disable 
                this error (scope.adc.clip_errors_disabled).
        * 'gain too low error': gain is "too low" (4 bits or more of the ADC's
                dynamic range did not get used); increase it (scope.gain) or 
                disable this error (scope.adc.lo_gain_errors_disabled).
        * 'invalid downsample setting': using downsampling (aka decimating) with
                presamples and multiple segments is not allowed.
        * 'segmenting error': the condition for starting the capture of the next
                segment came true before the capture of the current segment
                completed. Reduce the segment size and/or increase the time
                between segments.
        * 'fast FIFO underflow': shouldn't occur in isolation without
                other errors being flagged.
        * 'fast FIFO overflow': data is coming in fast than it's being read;
                reduce scope.clock.adc_freq.
        * 'slow FIFO underflow': host tried to read more ADC samples than are
                available.
        * 'slow FIFO overflow': data is coming in faster than it's being
                read; reduce scope.clock.adc_freq.

        To fully understand the four different FIFO errors (fast/slow
        over/underflows), some background on Husky's sample storage
        architecture is required.  ADC samples are first stored in a "fast"
        FIFO which runs at the ADC sampling rate, then moved to a wider and
        "slower" FIFO which is read by the host. Overflows or underflows can
        occur in either FIFO. Errors can be caused from an illegal
        configuration of scope.adc (e.g. too many samples), or attempting to
        stream too fast.

        :Getter: Return the error flags.

        :Setter: Clear error flags.

        """
        return self._get_errors(ADDR_FIFO_STAT)

    @errors.setter
    def errors(self, val):
        """Internal error flags (FPGA FIFO over/underflow)
        .. warning:: Supported by CW-Husky only.
        """
        self.oa.sendMessage(CODE_WRITE, ADDR_FIFO_STAT, [1])
        self.oa.sendMessage(CODE_WRITE, ADDR_FIFO_STAT, [0])


    @property
    def first_error(self):
        """Reports the first error that was flagged (self.errors reports *all* errors). Useful for debugging. Read-only.
        .. warning:: Supported by CW-Husky only.

        :Getter: Return the error flags.

        """
        if not self._is_husky:
            raise ValueError("For CW-Husky only.")
        return self._get_errors(ADDR_FIFO_FIRST_ERROR)


    @property
    def first_error_state(self):
        """Reports the state the FPGA FSM state at the time of the first flagged error. Useful for debugging. Read-only.
        .. warning:: Supported by CW-Husky only.

        :Getter: Return the error flags.

        """
        if not self._is_husky:
            raise ValueError("For CW-Husky only.")
        raw = self.oa.sendMessage(CODE_READ, ADDR_FIFO_FIRST_ERROR_STATE, maxResp=1)[0]
        if   raw == 0: return "IDLE"
        elif raw == 1: return "PRESAMP_FILLING"
        elif raw == 2: return "PRESAMP_FULL"
        elif raw == 3: return "TRIGGERED"
        elif raw == 4: return "SEGMENT_DONE"
        elif raw == 5: return "DONE"
        else:
            raise ValueError(raw)


    def _get_errors(self, addr):
        if self.oa is None:
            return 0
        raw = self.oa.sendMessage(CODE_READ, addr, maxResp=2)
        stat = ''
        if raw[0] & 1:   stat += 'slow FIFO underflow, '
        if raw[0] & 2:   stat += 'slow FIFO overflow, '
        if raw[0] & 4:   stat += 'fast FIFO underflow, '
        if raw[0] & 8:   stat += 'fast FIFO overflow, '
        if raw[0] & 16:  stat += 'presample error, '
        if raw[0] & 32:  stat += 'ADC clipped, '
        if raw[0] & 64:  stat += 'invalid downsample setting, '
        if raw[0] & 128: stat += 'segmenting error, '
        if raw[1] & 1:   stat += 'gain too low error, '
        if stat == '':
            stat = False
        return stat


    @property
    def segment_cycles(self):
        """Number of clock cycles separating segments.

        .. warning:: Supported by CW-Husky only. For segmenting on CW-lite or
        CW-pro, see 'fifo_fill_mode' instead.

        This setting must be a 20-bit positive integer. 

        When 'segments' is greater than one, set segment_cycles to a non-zero
        value to capture a new segment every 'segment_cycles' clock cycles
        following the initial trigger event. 'segment_cycle_counter_en' must
        also be set.

        :Getter: Return the current value of segment_cycles.

        :Setter: Set segment_cycles.

        Raises:
           ValueError: if segments is outside of range [0, 2^16-1]
        """

        if self._cached_segment_cycles is None:
            self._cached_segment_cycles = self._get_segment_cycles()
        return self._cached_segment_cycles

    @segment_cycles.setter
    def segment_cycles(self, num):
        if num < 0 or num > 2**20-1 or not type(num) is int or not self._is_husky:
            raise ValueError("Number of segments must be in range [0, 2^20-1]. For CW-Husky only.")
        self._cached_segment_cycles = num
        self._set_segment_cycles(num)

    def _get_segment_cycles(self):
        if self.oa is None:
            return 0
        elif not self._is_husky:
            return 0

        cmd = self.oa.sendMessage(CODE_READ, ADDR_SEGMENT_CYCLES, maxResp=3)
        segment_cycles = int.from_bytes(cmd, byteorder='little')
        return segment_cycles


    def _set_segment_cycles(self, num):
        self.oa.sendMessage(CODE_WRITE, ADDR_SEGMENT_CYCLES, list(int.to_bytes(num, length=3, byteorder='little')))



    @property
    def segment_cycle_counter_en(self):
        """Number of clock cycles separating segments.

        .. warning:: Supported by CW-Husky only. For segmenting on CW-lite or
        CW-pro, see 'fifo_fill_mode' instead.

        Set to 0 to capture a new power trace segment every time the target
        issues a trigger event.

        Set to 1 to capture a new power trace segment every 'segment_cycles'
        clock cycles after a single trigger event.

        :Getter: Return the current value of segment_cycle_counter_en.

        :Setter: Set segment_cycles.

        """
        if not self._is_husky:
            raise ValueError("For CW-Husky only.")
        raw = self.oa.sendMessage(CODE_READ, ADDR_SEGMENT_CYCLE_COUNTER_EN, Validate=False, maxResp=1)[0]
        if raw == 1:
            return True
        elif raw == 0:
            return False
        else:
            raise ValueError("Unexpected: read %d" % raw)

    @segment_cycle_counter_en.setter
    def segment_cycle_counter_en(self, enable):
        if enable:
            val = [1]
        else:
            val = [0]
        self.oa.sendMessage(CODE_WRITE, ADDR_SEGMENT_CYCLE_COUNTER_EN, val, Validate=False)



    def _set_stream_mode(self, enabled):
        self._stream_mode = enabled

        #Write to FPGA
        base = self.oa.sendMessage(CODE_READ, ADDR_SETTINGS)[0]
        if enabled:
            val = base | (1<<4)
        else:
            val = base & ~(1<<4)
        self.oa.sendMessage(CODE_WRITE, ADDR_SETTINGS, [val])

        #Notify capture system
        self.oa.setStreamMode(enabled)

    def _get_stream_mode(self):
        return self._stream_mode


    def _set_stream_segment_threshold(self, size):
        scope_logger.warning('Changing this parameter can degrade performance and/or cause reads to fail entirely; use at your own risk.')
        self._stream_segment_threshold = size
        #Write to FPGA
        self.oa.sendMessage(CODE_WRITE, ADDR_STREAM_SEGMENT_THRESHOLD, list(int.to_bytes(size, length=3, byteorder='little')))


    def _set_stream_segment_size(self, size):
        scope_logger.warning('Changing this parameter can degrade performance and/or cause reads to fail entirely; use at your own risk.')
        self._stream_segment_size = size
        #Notify capture system
        self.oa.setStreamSegmentSize(size)


    def _get_stream_segment_threshold(self):
        raw = self.oa.sendMessage(CODE_READ, ADDR_STREAM_SEGMENT_THRESHOLD, maxResp=3)
        return int.from_bytes(raw, byteorder='little')

    def _get_stream_segment_size(self):
        return self._stream_segment_size

    def _set_test_mode(self, enabled):
        self._test_mode = enabled
        if enabled:
            self.oa.sendMessage(CODE_WRITE, ADDR_DATA_SOURCE, [0])
            self.oa.sendMessage(CODE_WRITE, ADDR_NO_CLIP_ERRORS, [1])
            if self._bits_per_sample == 8:
                self.oa.sendMessage(CODE_WRITE, ADDR_ADC_LOW_RES, [3]) # store LSB instead of MSB
        else:
            self.oa.sendMessage(CODE_WRITE, ADDR_DATA_SOURCE, [1])
            self.oa.sendMessage(CODE_WRITE, ADDR_NO_CLIP_ERRORS, [0])
            self.bits_per_sample = self._bits_per_sample #shorthand to clear the LSB setting


    def _get_test_mode(self):
        return self._test_mode

    @property
    def test_mode(self):
        """The ChipWhisperer's test mode. Only available on CW-Husky.

        When test mode is enabled, an internally-generated count-up pattern is
        captured, instead of the ADC sample data.

        :Getter: Return True if test mode is enabled and False otherwise

        :Setter: Enable or disable test mode
        """
        return self._get_test_mode()

    @test_mode.setter
    def test_mode(self, enabled):
        self._set_test_mode(enabled)


    def _set_bits_per_sample(self, bits):
        self._bits_per_sample = bits
        # update FPGA:
        if bits == 8:
            if self.test_mode:
                val = 3 # store LSB instead of MSB
            else:
                val = 1
        else:
            val = 0
        self.oa.sendMessage(CODE_WRITE, ADDR_ADC_LOW_RES, [val])
        # Notify capture system:
        self.oa.setBitsPerSample(bits)
        # necessary for streaming to work:
        self.oa.setNumSamples(self.samples)

    def _get_bits_per_sample(self):
        return self._bits_per_sample

    @property
    def bits_per_sample(self):
        """Bits per ADC sample. Only available on CW-Husky.

        Husky has a 12-bit ADC; optionally, we read back only 8 bits per
        sample.  This does *not* allow for more samples to be collected; it
        only allows for a faster sampling rate in streaming mode.

        :Getter: return the number of bits per sample that will be received.

        :Setter: set the number of bits per sample to receive.
        """
        return self._get_bits_per_sample()

    @bits_per_sample.setter
    def bits_per_sample(self, bits):
        if bits not in [8,12]:
            raise ValueError("Valid settings: 8 or 12.")
        self._set_bits_per_sample(bits)


    def fifoOverflow(self):
        return self.oa.getStatus() & STATUS_OVERFLOW_MASK

    def _set_decimate(self, decsamples):
        if self.presamples > 0 and decsamples > 1 and self._is_husky:
            raise Warning("Decimating with presamples is not supported on Husky.")
        self.oa.setDecimate(decsamples)
        self._cached_decimate = decsamples

    def _get_decimate(self):
        return self.oa.decimate()

    def clear_clip_errors(self):
        """ADC clipping errors are sticky until manually cleared by calling this.
        """
        self.oa.sendMessage(CODE_WRITE, ADDR_FIFO_STAT, [1])
        self.oa.sendMessage(CODE_WRITE, ADDR_FIFO_STAT, [0])

    def _set_num_samples(self, samples):
        if samples < 0 or not type(samples) is int:
            raise ValueError("Samples must be a positive integer")
        if self._is_husky and samples < 7:
            scope_logger.warning('There may be issues with this few samples on Husky; a minimum of 7 samples is recommended')
        self.oa.setNumSamples(samples)

    def _get_num_samples(self):
        if self.oa is None:
            return 0
        return self.oa.numSamples()


    def _get_underflow_reads(self):
        """ Number of slow FIFO underflow reads. HW resets this on every capture.
        Count is valid even when the associated error flag is disabled.
        8 bits only, doesn't overflow. Meant for debugging.
        Husky only.
        """
        if self.oa is None or not self._is_husky:
            return 0
        return self.oa.sendMessage(CODE_READ, ADDR_FIFO_UNDERFLOW_COUNT, maxResp=1)[0]


    def _set_timeout(self, timeout):
        self._timeout = timeout
        if self.oa:
            self.oa.setTimeout(timeout)

    def _get_timeout(self):
        return self._timeout

    def _set_offset(self,  offset):
        if offset < 0 or offset >= 2**32 or not type(offset) is int:
            raise ValueError("Offset must be a non-negative 32-bit unsigned integer")
        self.oa.sendMessage(CODE_WRITE, ADDR_OFFSET, list(int.to_bytes(offset, length=4, byteorder='little')))

    def _get_offset(self):
        if self.oa is None:
            return 0

        cmd = self.oa.sendMessage(CODE_READ, ADDR_OFFSET, maxResp=4)
        offset = int.from_bytes(cmd, byteorder='little')
        return offset

    def _set_presamples(self, samples):
        if self._is_husky:
            min_samples = 8
            max_samples = min(self.samples, 32767)
            presamp_bytes = 2
            if self.decimate > 1:
                raise Warning("Decimating with presamples is not supported on Husky.")
        else:
            min_samples = 0
            max_samples = self.samples
            presamp_bytes = 4
        if samples < min_samples and samples != 0:
            raise ValueError("Number of pre-trigger samples cannot be less than %d" % min_samples)
        if samples > max_samples:
            if self._is_husky:
                raise ValueError("Number of pre-trigger samples cannot be larger than the lesser of [total number of samples, 32767] (%d)." % max_samples)
            else:
                raise ValueError("Number of pre-trigger samples cannot be larger than the total number of samples (%d)." % max_samples)

        self.presamples_desired = samples

        if self._is_pro or self._is_lite or self._is_husky:
            #CW-1200 Hardware / CW-Lite / CW-Husky
            samplesact = int(samples)
            self.presamples_actual = samplesact
        else:
            #Other Hardware
            if samples > 0:
                scope_logger.warning('Pre-sample on CW-Lite is unreliable with many FPGA bitstreams. '
                                'Check data is reliably recorded before using in capture.')

            #enforce samples is multiple of 3
            samplesact = int(samples / 3)

            #Old crappy FIFO system that requires the following
            if samplesact > 0:
                samplesact = samplesact + self.presampleTempMargin

            self.presamples_actual = samplesact * 3

        self.oa.sendMessage(CODE_WRITE, ADDR_PRESAMPLES, list(int.to_bytes(samplesact, length=presamp_bytes, byteorder='little')))


        #print "Requested presamples: %d, actual: %d"%(samples, self.presamples_actual)

        self.oa.presamples_desired = samples

        return self.presamples_actual

    def _get_presamples(self, cached=False):
        """If cached returns DESIRED presamples"""
        if self.oa is None:
            return 0

        if cached:
            return self.presamples_desired

        if self._is_husky:
            presamp_bytes = 2
        else:
            presamp_bytes = 4

        temp = self.oa.sendMessage(CODE_READ, ADDR_PRESAMPLES, maxResp=presamp_bytes)
        samples = int.from_bytes(temp, byteorder='little')

        #CW1200/CW-Lite/Husky reports presamples using different method
        if self._is_pro or self._is_lite or self._is_husky:
            self.presamples_actual = samples

        else:
            self.presamples_actual = samples*3

        return self.presamples_actual

    def _set_mode(self,  mode):
        """ Input to trigger module options: 'rising edge', 'falling edge', 'high', 'low' """
        if mode == 'rising edge':
            trigmode = SETTINGS_TRIG_HIGH | SETTINGS_WAIT_YES

        elif mode == 'falling edge':
            trigmode = SETTINGS_TRIG_LOW | SETTINGS_WAIT_YES

        elif mode == 'high':
            trigmode = SETTINGS_TRIG_HIGH | SETTINGS_WAIT_NO

        elif mode == 'low':
            trigmode = SETTINGS_TRIG_LOW | SETTINGS_WAIT_NO

        else:
            raise ValueError("%s invalid trigger mode. Valid modes: 'rising edge', 'falling edge', 'high', 'low'"%mode)

        cur = self.oa.settings() & ~(SETTINGS_TRIG_HIGH | SETTINGS_WAIT_YES)
        self.oa.setSettings(cur | trigmode)

    def _get_mode(self):
        if self.oa is None:
            return 'low'

        sets = self.oa.settings()
        case = sets & (SETTINGS_TRIG_HIGH | SETTINGS_WAIT_YES)

        if case == SETTINGS_TRIG_HIGH | SETTINGS_WAIT_YES:
            mode = "rising edge"
        elif case == SETTINGS_TRIG_LOW | SETTINGS_WAIT_YES:
            mode = "falling edge"
        elif case == SETTINGS_TRIG_HIGH | SETTINGS_WAIT_NO:
            mode = "high"
        else:
            mode = "low"

        return mode

    def extTriggerPin(self):
        if (self.oa is not None) and (self.oa.getStatus() & STATUS_EXT_MASK):
            return True
        else:
            return False

    def _get_duration(self):
        """Returns previous trigger duration. Cleared by arm automatically. Invalid if trigger is currently active."""
        if self.oa is None:
            return 0

        if self._support_get_duration:

            temp = self.oa.sendMessage(CODE_READ, ADDR_TRIGGERDUR, maxResp=4)

            #Old versions don't support this feature
            if temp is None:
                self._support_get_duration = False
                return -1

            samples = int.from_bytes(temp, byteorder='little')
            return samples

        else:

            return -1

class ClockSettings(util.DisableNewAttr):
    _name = 'Clock Setup'
    _readMask = [0x1f, 0xff, 0xff, 0xfd]

    def __init__(self, oaiface : OpenADCInterface, hwinfo=None):
        from .cwhardware.ChipWhispererHuskyMisc import XilinxDRP, XilinxMMCMDRP
        super().__init__()
        self.oa = oaiface
        self._hwinfo = hwinfo
        self._freqExt = 10e6
        self._is_husky = False
        self._cached_adc_freq = None
        self.drp = XilinxDRP(oaiface, ADDR_CLKGEN_DRP_DATA, ADDR_CLKGEN_DRP_ADDR, ADDR_CLKGEN_DRP_RESET)
        self.mmcm = XilinxMMCMDRP(self.drp)
        self.disable_newattr()

    def _dict_repr(self):
        rtn = OrderedDict()
        if self._is_husky:
            rtn['enabled'] = self.enabled
        rtn['adc_src']    = self.adc_src
        rtn['adc_phase']  = self.adc_phase
        rtn['adc_freq']   = self.adc_freq
        rtn['adc_rate']   = self.adc_rate
        rtn['adc_locked'] = self.adc_locked

        rtn['freq_ctr']     = self.freq_ctr
        rtn['freq_ctr_src'] = self.freq_ctr_src

        rtn['clkgen_src']    = self.clkgen_src
        rtn['extclk_freq']   = self.extclk_freq
        rtn['clkgen_mul']    = self.clkgen_mul
        rtn['clkgen_div']    = self.clkgen_div
        rtn['clkgen_freq']   = self.clkgen_freq
        rtn['clkgen_locked'] = self.clkgen_locked

        return rtn

    def __repr__(self):
        return util.dict_to_str(self._dict_repr())

    def __str__(self):
        return self.__repr__()

    @property
    def enabled(self):
        """Controls whether the Xilinx MMCMs used to generate glitches are
        powered on or not.  7-series MMCMs are power hungry. In the Husky FPGA,
        MMCMs are estimated to consume close to half of the FPGA's power. If
        you run into temperature issues and don't require glitching, you can
        power down these MMCMs.

        """
        if not self._is_husky:
            raise ValueError("For CW-Husky only.")
        return self._getEnabled()

    @enabled.setter
    def enabled(self, enable):
        if not self._is_husky:
            raise ValueError("For CW-Husky only.")
        self._setEnabled(enable)


    @property
    def adc_src(self):
        """The clock source for the ADC module.

        The ADC can be clocked by one of five possible sources:

         * "clkgen_x1": CLKGEN output via DCM
         * "clkgen_x4": CLKGEN output via DCM with x4 clk multiplier
         * "extclk_x1": External clock input via DCM
         * "extclk_x4": External clock input via DCM with x4 clk multiplier
         * "extclk_dir": External clock input with no DCM

        :Getter: Return the current ADC clock source (one of five strings above)

        :Setter: Set the ADC clock source and reset the ADC DCM to lock it.

        Raises:
           ValueError: if string not in valid settings
        """
        (adc_input, dcm_mul, dcm_input) = self._getAdcSource()
        if adc_input == "extclk":
            return "extclk_dir"
        else: # adc_input == "dcm"
            ret = "%s_x%d" % (dcm_input, dcm_mul)
            return ret

    @adc_src.setter
    def adc_src(self, src):
        # We need to pass a tuple into _setAdcSource() so the ADC source
        # parameter recognizes this input
        self._cached_adc_freq = None
        if src == "clkgen_x4":
            self._setAdcSource(("dcm", 4, "clkgen"))
        elif src == "clkgen_x1":
            self._setAdcSource(("dcm", 1, "clkgen"))
        elif src == "extclk_x4":
            self._setAdcSource(("dcm", 4, "extclk"))
        elif src == "extclk_x1":
            self._setAdcSource(("dcm", 1, "extclk"))
        elif src == "extclk_dir":
            self._setAdcSource(("extclk", 1, "extclk"))
        else:
            raise ValueError("Invalid ADC source (possible values: 'clkgen_x4', 'clkgen_x1', 'extclk_x4', 'extclk_x1', 'extclk_dir'")

        self.reset_adc()

    @property
    def adc_phase(self):
        """Fine adjustment for the ADC sampling point.

        This setting moves the sampling point approximately 5 ns forward or
        backward, regardless of the sampling frequency. It may be helpful to
        improve the stability of the measurement.

        The value of this setting is dimensionless and has a non-linear
        effect on the phase adjustment.

        :Getter: Return the current phase setting (integer)
            NOTE: This getter is currently broken due to an FPGA bug.

        :Setter: Set a new phase offset

        Raises:
           ValueError: if offset not in [-32767, 32767] (Husky) or [-255, 255] (others)
           TypeError: if offset not integer
        """
        return self._get_phase()

    @adc_phase.setter
    def adc_phase(self, phase):
        self._set_phase(phase)

    @property
    def adc_freq(self):
        """The current frequency of the ADC clock in Hz. Read-only.

        This clock frequency is derived from one of the ADC clock sources as
        described in adc_src.

        :Getter: Return the current frequency in MHz (float). May take
                up to 0.5s to stabilize after adc_locked is True.
        """
        return self._getAdcFrequency()

    @property
    def adc_rate(self):
        """The current sampling rate of the ADC clock in samples/s. Read-only.

        Note that the sampling rate may be less than the clock frequency if
        the downsampling factor is greater than 1.

        :Getter: Return the current sampling rate in MS/s (float)
        """
        return self._adcSampleRate()

    @property
    def adc_locked(self):
        """The current status of the ADC DCM. Read-only.

        To try re-locking the ADC, see reset_adc().

        :Getter: Return whether the ADC DCM is locked (True or False)
        """
        return self._get_adcclk_locked()

    @property
    def freq_ctr(self):
        """The current frequency at the frequency counter in MHz. Read-only.

        The frequency counter can be used to check the speed of the CLKGEN
        output or the EXTCLK input. This value shows the current frequency
        reading.

        :Getter: Return the current frequency in MHz (float)
        """
        return self._get_extfrequency()

    @property
    def freq_ctr_src(self):
        """The current input to the frequency counter.

        There are two possible inputs to the frequency counter:
        - "clkgen": The CLKGEN DCM output
        - "extclk": The external input clock signal

        :Getter: Return the frequency counter input (one of the above strings)

        :Setter: Set the frequency counter source

        Raises:
           ValueError: if source is not "clkgen" or "extclk"
        """
        src = self._get_freqcounter_src()
        if src == 1:
            return "clkgen"
        elif src == 0:
            return "extclk"
        else:
            raise IOError("Invalid clock source reported by hardware: %d"%src)

    @freq_ctr_src.setter
    def freq_ctr_src(self, src):
        if src == "clkgen":
            s = 1
        elif src == "extclk":
            s = 0
        else:
            raise ValueError("Invalid clock source for frequency counter. Valid values: 'clkgen', 'extclk'.", src)
        self._set_freqcounter_src(s)

    @property
    def clkgen_src(self):
        """The input source for the CLKGEN DCM.

        This DCM can receive input from one of two places:

        - "extclk": The external clock input
        - "system" or "internal": The system clock (96 MHz)

        :Getter: Return the current CLKGEN input (either "extclk" or "system")

        :Setter: Change the CLKGEN source and reset all the DCMs.

        Raises:
           ValueError: if source is not one of three strings above
        """
        return self._get_clkgen_src()

    @clkgen_src.setter
    def clkgen_src(self, src):
        if src == "extclk":
            self._set_clkgen_src("extclk")
        elif src == "system" or src == "internal":
            self._set_clkgen_src("system")
        else:
            raise ValueError("Invalid setting for CLKGEN source (valid values: 'system', 'extclk')")

        self.reset_dcms()

    @property
    def extclk_freq(self):
        """The input frequency from the EXTCLK source in Hz.

        This value is used to help calculate the correct CLKGEN settings to
        obtain a desired output frequency when using EXTCLK as CLKGEN input.
        It is not a frequency counter - it is only helpful if the EXTCLK
        frequency is already known.

        :Getter: Return the last set EXTCLK frequency in MHz (int)

        :Setter: Update the EXTCLK frequency
        """
        return int(self._get_extclk_freq())

    @extclk_freq.setter
    def extclk_freq(self, freq):
        self._set_extclk_freq(freq)

    @property
    def clkgen_freq(self):
        """The CLKGEN output frequency in Hz.

        The CLKGEN module takes the input source and multiplies/divides it to
        get a faster or slower clock as desired. Minimum clock in practice
        is 3.2MHz.

        :Getter:
            Return the current calculated CLKGEN output frequency in Hz
            (float). Note that this is the theoretical frequency - use the
            freq counter to determine the actual output. May take up to 0.5s
            to stabilize after clkgen_locked is True.

        :Setter:
            Attempt to set a new CLKGEN frequency in Hz. When this value is
            set, all possible DCM multiply/divide settings are tested to find
            which is closest to the desired output speed. If EXTCLK is the
            CLKGEN source, the EXTCLK frequency must be properly set for this
            to work. Also, both DCMs are reset.
        """
        return self._get_clkgen_freq()

    @clkgen_freq.setter
    def clkgen_freq(self, freq):
        self._cached_adc_freq = None
        self._autoMulDiv(freq)
        self.reset_dcms()

    @property
    def clkgen_locked(self):
        """The current status of the CLKGEN DCM. Read-only.

        :Getter: Return whether the CLKGEN DCM is locked (True or False)
        """
        return self._getClkgenLocked()

    def _set_freqcounter_src(self, src):
        result = self.oa.sendMessage(CODE_READ, ADDR_ADVCLK, maxResp=4)
        result[3] &= ~0x08
        result[3] |= src << 3
        #print "%x"%result[3]
        self.oa.sendMessage(CODE_WRITE, ADDR_ADVCLK, result, readMask=self._readMask)

    def _get_freqcounter_src(self):
        if self.oa is None:
            return 0
        result = self.oa.sendMessage(CODE_READ, ADDR_ADVCLK, maxResp=4)
        return (result[3] & 0x08) >> 3

    #def _getClkgenStr(self):
    #    return str(self.getClkgen()) + " Hz"

    def _get_clkgen_freq(self):
        if self._get_clkgen_src() == "extclk":
            inpfreq = self._get_extclk_freq()
        else:
            inpfreq = self._hwinfo.sysFrequency()
        return (inpfreq * self._getClkgenMul()) / self._getClkgenDiv()

    def _autoMulDiv(self, freq):
        if freq < 3.2E6: #practical min limit of clkgen
            scope_logger.warning("Requested clock value below minimum of 3.2MHz - DCM may not lock!")
        if self._get_clkgen_src() == "extclk":
            inpfreq = self._get_extclk_freq()
        else:
            inpfreq = self._hwinfo.sysFrequency()
        if self.oa.hwInfo.is_cwhusky():
            sets = self._calculateHuskyClkGenMulDiv(freq, inpfreq)
        else:
            sets = self._calculateClkGenMulDiv(freq, inpfreq)
        self._setClkgenMulWrapper(sets[0])
        self._setClkgenDivWrapper(sets[1:])
        self._reset_dcms(False, True)


    def _calculateClkGenMulDiv(self, freq, inpfreq=30E6):
        """Calculate Multiply & Divide settings based on input frequency"""

        #Max setting for divide is 60 (see datasheet)
        #Multiply is 2-256

        lowerror = 1E99
        best = (0, 0)

        # From datasheet, if input freq is < 52MHz limit max divide
        if inpfreq < 52E6:
            maxdiv = int(inpfreq / 0.5E6)
        else:
            maxdiv = 256

        for mul in range(2, 257):
            for div in range(1, maxdiv):

                err = abs(freq - ((inpfreq * mul) / div))
                if err < lowerror:
                    lowerror = err
                    best = (mul, div)

        return best


    def _calculateHuskyClkGenMulDiv(self, freq, inpfreq=96e6, vcomin=600e6, vcomax=1200e6):
        """Calculate Multiply & Divide settings based on input frequency"""
        lowerror = 1e99
        best = (0,0,0)
        for maindiv in range(1,6):
            mmin = int(np.ceil(vcomin/inpfreq*maindiv))
            mmax = int(np.ceil(vcomax/inpfreq*maindiv))
            for mul in range(mmin,mmax+1):
                if mul/maindiv < vcomin/inpfreq or mul/maindiv > vcomax/inpfreq:
                    continue
                for secdiv in range(1,127):
                    calcfreq = inpfreq*mul/maindiv/secdiv
                    err = abs(freq - calcfreq)
                    if err < lowerror:
                        lowerror = err
                        best = (mul, maindiv, secdiv)
        if best == (0,0,0):
            raise ValueError("Couldn't find a legal div/mul combination")
        return best


    @property
    def clkgen_mul(self):
        """The multiplier in the CLKGEN DCM.

        This multiplier must be in the range [2, 256].

        :Getter: Return the current CLKGEN multiplier (integer)

        :Setter: Set a new CLKGEN multiplier.
        """
        return self._getClkgenMul()

    @clkgen_mul.setter
    def clkgen_mul(self, mul):
        self._setClkgenMulWrapper(mul)

    def _getClkgenMul(self):
        timeout = 2
        while timeout > 0:
            if self.oa.hwInfo.is_cwhusky():
                return self._get_husky_clkgen_mul()

            else:
                result = self.oa.sendMessage(CODE_READ, ADDR_ADVCLK, maxResp=4)
                val = result[1]
                if val == 0:
                    val = 1  # Fix incorrect initialization on FPGA
                    self._setClkgenMul(2)
                val += 1

                if (result[3] & 0x02):
                    return val

                self._clkgenLoad()

                timeout -= 1

        # raise IOError("clkgen never loaded value?")
        return 0


    def _setClkgenMulWrapper(self, mul):
        if self.oa.hwInfo.is_cwhusky():
            self._set_husky_clkgen_mul(mul)
        else:
            # TODO: raise ValueError?
            if mul < 2:
                mul = 2
            self._setClkgenMul(mul)

    def _setClkgenMul(self, mul):
        result = self.oa.sendMessage(CODE_READ, ADDR_ADVCLK, maxResp=4)
        mul -= 1
        result[1] = mul
        result[3] |= 0x01
        self.oa.sendMessage(CODE_WRITE, ADDR_ADVCLK, result, readMask=self._readMask)
        result[3] &= ~(0x01)
        self.oa.sendMessage(CODE_WRITE, ADDR_ADVCLK, result, readMask=self._readMask)


    def _set_husky_clkgen_mul(self, mul):
        # calculate register value:
        if type(mul) != int:
            raise ValueError("Only integers are supported")
        self.mmcm.set_mul(mul)


    @property
    def clkgen_div(self):
        """The divider in the CLKGEN DCM.

        This divider must be in the range [1, 256].

        :Getter: Return the current CLKGEN divider (integer)

        :Setter: Set a new CLKGEN divider.
        """
        return self._getClkgenDiv()

    @clkgen_div.setter
    def clkgen_div(self, div):
        if self.oa.hwInfo.is_cwhusky():
            # Husky PLL takes two dividers; if only one was provided, set the other to 1
            if type(div) == int:
                div = [div, 1]
            self._set_husky_clkgen_div(div)
        else:
            self._setClkgenDivWrapper(div)

    def _getClkgenDiv(self):
        if self.oa is None:
            return 2
        timeout = 2
        while timeout > 0:
            if self.oa.hwInfo.is_cwhusky():
                return self._get_husky_clkgen_div()

            else:
                result = self.oa.sendMessage(CODE_READ, ADDR_ADVCLK, maxResp=4)
                val = result[2]
                val += 1

                if (result[3] & 0x02):
                    # Done loading value yet
                    return val

                self._clkgenLoad()

                timeout -= 1

        scope_logger.error("CLKGEN Failed to load divider value. Most likely clock input to CLKGEN is stopped, check CLKGEN"
                      " source settings. CLKGEN clock results are currently invalid.")
        return 1



    def _set_husky_clkgen_div(self, div):
        main_div = div[0]
        sec_div = div[1]
        self.mmcm.set_main_div(div[0])
        self.mmcm.set_sec_div(div[1],0)


    def _setClkgenDivWrapper(self, div):
        if self.oa.hwInfo.is_cwhusky():
            self._set_husky_clkgen_div(div)
        else:
            if hasattr(div, "__getitem__"):
                div = div[0]
            if div < 1:
                div = 1

            result = self.oa.sendMessage(CODE_READ, ADDR_ADVCLK, maxResp=4)
            div -= 1
            result[2] = div
            result[3] |= 0x01
            self.oa.sendMessage(CODE_WRITE, ADDR_ADVCLK, result, readMask=self._readMask)
            result[3] &= ~(0x01)
            self.oa.sendMessage(CODE_WRITE, ADDR_ADVCLK, result, readMask=self._readMask)


    def _get_husky_clkgen_div(self):
        maindiv = self.mmcm.get_main_div()
        secdiv = self.mmcm.get_sec_div()
        return maindiv*secdiv


    def _get_husky_clkgen_mul(self):
        return self.mmcm.get_mul()


    def reset_adc(self):
        """Reset the ADC DCM.

        After changing frequencies, the ADC DCM may become unlocked from its
        input signal. This function resets the DCM to re-lock it.

        If the DCM is still unlocked after calling this function, the clock
        may be too fast for the ADC.
        """
        self._reset_dcms(True, False)

    resetAdc = util.camel_case_deprecated(reset_adc)

    def reset_clkgen(self):
        """Reset the CLKGEN DCM.

        After changing frequencies or input sources, the CLKGEN DCM may not
        be locked. This function resets the DCM to re-lock it.

        If the DCM is still unlocked after calling this function, the clock
        may be too fast for the CLKGEN module.
        """
        self._reset_dcms(False, True)

    resetClkgen = util.camel_case_deprecated(reset_clkgen)

    def reset_dcms(self):
        """Reset the CLKGEN DCM, then the ADC DCM.

        This order is necessary because the ADC may depend on having a locked
        clock from the CLKGEN output.
        """
        self.reset_clkgen()
        self.reset_adc()

    resetDcms = util.camel_case_deprecated(reset_dcms)

    def _clkgenLoad(self):
        result = self.oa.sendMessage(CODE_READ, ADDR_ADVCLK, maxResp=4)
        result[3] |= 0x01
        self.oa.sendMessage(CODE_WRITE, ADDR_ADVCLK, result, readMask=self._readMask)
        result[3] &= ~(0x01)
        self.oa.sendMessage(CODE_WRITE, ADDR_ADVCLK, result, readMask=self._readMask)


    def _setEnabled(self, enable):
        if enable:
            val = [0]
        else:
            val = [3]
        self.oa.sendMessage(CODE_WRITE, ADDR_CLKGEN_POWERDOWN, val, Validate=False)

    def _getEnabled(self):
        raw = self.oa.sendMessage(CODE_READ, ADDR_CLKGEN_POWERDOWN, Validate=False, maxResp=1)[0]
        if raw == 3:
            return False
        elif raw == 0:
            return True
        else:
            raise ValueError("Unexpected: read %d" % raw)


    def _getAdcSource(self):
        if self.oa is None:
            return ("dcm", 1, "extclk")

        result = self.oa.sendMessage(CODE_READ, ADDR_ADVCLK, maxResp=4)
        result[0] = result[0] & 0x07

        if result[0] & 0x04:
            dcminput = "extclk"
        else:
            dcminput = "clkgen"

        if result[0] & 0x02:
            dcmout = 1
        else:
            dcmout = 4

        if result[0] & 0x01:
            source = "extclk"
        else:
            source = "dcm"

        return (source, dcmout, dcminput)

    def _setAdcSource(self, source="dcm", dcmout=4, dcminput="clkgen"):

        #Deal with being passed tuple with all 3 arguments
        if isinstance(source, (list, tuple)):
            dcminput = source[2]
            dcmout = source[1]
            source=source[0]

        result = self.oa.sendMessage(CODE_READ, ADDR_ADVCLK, maxResp=4)

        result[0] = result[0] & ~0x07

        if dcminput == "clkgen":
            pass
        elif dcminput == "extclk":
            result[0] = result[0] | 0x04
        else:
            raise ValueError("dcminput must be 'clkgen' or 'extclk'")

        if dcmout == 4:
            pass
        elif dcmout == 1:
            result[0] = result[0] | 0x02
        else:
            raise ValueError("dcmout must be 1 or 4")

        if source == "dcm":
            pass
        elif source == "extclk":
            result[0] = result[0] | 0x01
        else:
            raise ValueError("source must be 'dcm' or 'extclk'")

        self.oa.sendMessage(CODE_WRITE, ADDR_ADVCLK, result, readMask=self._readMask)

    def _set_clkgen_src(self, source="system"):
        result = self.oa.sendMessage(CODE_READ, ADDR_ADVCLK, maxResp=4)

        result[0] = result[0] & ~0x08

        if source == "system":
            pass
        elif source == "extclk":
            result[0] = result[0] | 0x08
        else:
            raise ValueError("source must be 'system' or 'extclk'")

        self.oa.sendMessage(CODE_WRITE, ADDR_ADVCLK, result, readMask=self._readMask)

    def _get_clkgen_src(self):
        if self.oa is not None and self.oa.sendMessage(CODE_READ, ADDR_ADVCLK, maxResp=4)[0] & 0x08:
            return "extclk"
        else:
            return "system"

    def _set_extclk_freq(self, freq):
        self._freqExt = freq

    def _get_extclk_freq(self):
        return self._freqExt

    def _set_phase(self, phase):
        '''Set the phase adjust, range -255 to 255'''
        try:
            phase_int = int(phase)
        except ValueError as e:
            raise TypeError("Can't convert %s to int" % phase) from e

        if self._is_husky:
            if phase_int < -32767 or phase_int > 32767:
                raise ValueError("Phase %d is outside range [-32767, 32767]" % phase_int)
        elif phase_int < -255 or phase_int > 255:
            raise ValueError("Phase %d is outside range [-255, 255]" % phase_int)

        cmd = bytearray(2)
        cmd[0] = phase_int & 0x00FF
        if self._is_husky:
            cmd[1] = (phase_int & 0xFF00) >> 8
        else:
            MSB = (phase_int & 0x0100) >> 8
            cmd[1] = MSB | 0x02 # TODO: hmm why is this being done?

        self.oa.sendMessage(CODE_WRITE, ADDR_PHASE, cmd, False)

    def _get_phase(self):
        if self.oa is None:
            return 0
        result = self.oa.sendMessage(CODE_READ, ADDR_PHASE, maxResp=2)

        #Current bitstream doesn't set this bit ever?
        #phase_valid = (result[1] & 0x02)
        #Temp fix - set as true always
        phase_valid = True

        if phase_valid:
            LSB = result[0]
            if self._is_husky:
                MSB = result[1]
            else:
                MSB = result[1] & 0x01

            phase = LSB | (MSB << 8)

            #Sign Extend
            if self._is_husky:
                phase = SIGNEXT(phase, 16)
            else:
                phase = SIGNEXT(phase, 9)

            return phase
        else:
            scope_logger.warning("No phase shift loaded")
            return 0

    def _get_adcclk_locked(self):
        result = self._DCMStatus()
        return result[0]

    def _getClkgenLocked(self):
        result = self._DCMStatus()
        return result[1]

    def _DCMStatus(self):
        if self.oa is None:
            return (False, False)

        result = self.oa.sendMessage(CODE_READ, ADDR_ADVCLK, maxResp=4)
        if (result[0] & 0x80) == 0:
            scope_logger.error("ADVCLK register not present. Version mismatch")
            return (False, False)

        if (result[0] & 0x40) == 0:
            dcmADCLocked = False
        else:
            dcmADCLocked = True

        if (result[0] & 0x20) == 0:
            dcmCLKGENLocked = False
        else:
            dcmCLKGENLocked = True

        #if (result[3] & 0x02):
        #    print "CLKGEN Programming Done"

        return (dcmADCLocked, dcmCLKGENLocked)

    def _reset_dcms(self, resetAdc=True, resetClkgen=True):
        result = self.oa.sendMessage(CODE_READ, ADDR_ADVCLK, maxResp=4)

        #Set reset high on requested blocks only
        if resetAdc:
            result[0] = result[0] | 0x10
            #NB: High-Level system will call 'get' to re-read ADC phase

        if resetClkgen:
            result[3] = result[3] | 0x04


        self.oa.sendMessage(CODE_WRITE, ADDR_ADVCLK, result, Validate=False)

        #Set reset low
        result[0] = result[0] & ~(0x10)
        result[3] = result[3] & ~(0x04)
        self.oa.sendMessage(CODE_WRITE, ADDR_ADVCLK, result, Validate=False)

        #Load clkgen if required
        if resetClkgen:
            self._clkgenLoad()

    def _get_extfrequency(self):
        """Return frequency of clock measured on EXTCLOCK pin in Hz"""
        if self.oa is None:
            return 0

        #Get sample frequency
        samplefreq = float(self.oa.hwInfo.sysFrequency()) / float(pow(2,23))

        temp = self.oa.sendMessage(CODE_READ, ADDR_FREQ, maxResp=4)
        freq = int.from_bytes(temp, byteorder='little')

        measured = freq * samplefreq
        return int(measured)

    def _getAdcFrequency(self):
        """Return the external frequency measured on 'CLOCK' pin. Returned value
           is in Hz"""
        if self.oa is None:
            return 0

        if self._cached_adc_freq is None:
            #Get sample frequency
            samplefreq = float(self.oa.hwInfo.sysFrequency()) / float(pow(2,23))

            temp = self.oa.sendMessage(CODE_READ, ADDR_ADCFREQ, maxResp=4)
            freq = int.from_bytes(temp, byteorder='little')

            self._cached_adc_freq = int(freq * samplefreq)

        return self._cached_adc_freq

    def _adcSampleRate(self):
        """Return the sample rate, takes account of decimation factor (if set)"""
        return self._getAdcFrequency() / self.oa.decimate()<|MERGE_RESOLUTION|>--- conflicted
+++ resolved
@@ -1196,14 +1196,8 @@
             raise ValueError("Invalid Gain, range 0-%d only" % maxgain)
         self.gain_cached = gain
         self.oa.sendMessage(CODE_WRITE, ADDR_GAIN, [gain])
-<<<<<<< HEAD
-        if self._is_husky:
-            # allow time for the new gain to "settle":
-            time.sleep(0.1)
-=======
         # allow time for the new gain to "settle":
         time.sleep(0.1)
->>>>>>> 1f8e73d0
 
     def getGain(self, cached=False):
         if cached == False:
