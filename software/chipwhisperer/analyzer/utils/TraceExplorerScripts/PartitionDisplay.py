#!/usr/bin/python
# -*- coding: utf-8 -*-
#
# Copyright (c) 2014, NewAE Technology Inc
# All rights reserved.
#
# Author: Colin O'Flynn
#
# Find this and more at newae.com - this file is part of the chipwhisperer
# project, http://www.assembla.com/spaces/chipwhisperer
#
#    This file is part of chipwhisperer.
#
#    chipwhisperer is free software: you can redistribute it and/or modify
#    it under the terms of the GNU General Public License as published by
#    the Free Software Foundation, either version 3 of the License, or
#    (at your option) any later version.
#
#    chipwhisperer is distributed in the hope that it will be useful,
#    but WITHOUT ANY WARRANTY; without even the implied warranty of
#    MERCHANTABILITY or FITNESS FOR A PARTICULAR PURPOSE.  See the
#    GNU Lesser General Public License for more details.
#
#    You should have received a copy of the GNU General Public License
#    along with chipwhisperer.  If not, see <http://www.gnu.org/licenses/>.
#=================================================

from functools import partial
import numpy as np
import copy
from PySide.QtCore import *
from PySide.QtGui import *
import chipwhisperer.common.utils.qt_tweaks as QtFixes
import pyqtgraph as pg
from chipwhisperer.analyzer.utils.Partition import Partition
from chipwhisperer.common.utils import util
from chipwhisperer.common.api.autoscript import AutoScript
from chipwhisperer.common.api.CWCoreAPI import CWCoreAPI
from chipwhisperer.common.ui.GraphWidget import GraphWidget
from chipwhisperer.common.utils.parameter import Parameterized, Parameter, setupSetParam
from chipwhisperer.common.ui.CWMainGUI import CWMainGUI


class DifferenceModeTTest(object):
    sectionName = "Difference of Partitions using Welch's T-Test"
    moduleName = "PartitionDifferencesWelchTTest"
    differenceType = "Welch's T-Test"

    def difference(self, numkeys, numparts, trace, numpoints, stats, pbDialog=None):
        means = stats["mean"]
        var = stats["variance"]
        num = stats["number"]

        if pbDialog:
            pbDialog.setMinimum(0)
            pbDialog.setMaximum(numkeys * numparts)

        # TODO: This is because we run through loop multiple times
        # When numparts == 2 (default for rand vs. fixed), we actually
        # run loop 4 times I think, but with all same data (i.e. part1 vs part2, part2 vs part1)
        # need to verify this...
        scalingFactor = 1.0 / (numparts * numparts)

        SADSeg = np.zeros((numkeys, numpoints))
        for bnum in range(0, numkeys):
            for i in range(0, numparts):
                if pbDialog:
                    pbDialog.updateStatus(numparts * bnum + i)
                    util.updateUI()
                    if pbDialog.wasAborted():
                        return SADSeg
                for j in range(0, numparts):
                    if means[bnum][i] is not None and means[bnum][j] is not None:

                        ttest = np.subtract(means[bnum][i], means[bnum][j])
                        ttest /= np.sqrt((var[bnum][i]/num[bnum][i]) + (var[bnum][j]/num[bnum][j]))

                        # if t-test is NaN indicates perhaps exact same data
                        ttest = np.nan_to_num(ttest)

                        SADSeg[bnum] = np.add(SADSeg[bnum], np.abs(ttest) * scalingFactor)

        if pbDialog:
            pbDialog.updateStatus(numkeys * numparts)

        return SADSeg


class DifferenceModeSAD(object):
    sectionName = "Difference of Partitions using SAD"
    moduleName = "PartitionDifferencesSAD"
    differenceType = "Sum of Absolute Difference"

    def difference(self, numkeys, numparts, trace, numpoints, stats, pbDialog=None):

        averageData = stats["mean"]

        if pbDialog:
            pbDialog.setMinimum(0)
            pbDialog.setMaximum(numkeys * numparts)

        SADSeg = np.zeros((numkeys, numpoints))
        for bnum in range(0, numkeys):
            for i in range(0, numparts):
                if pbDialog:
                    pbDialog.updateStatus(numparts * bnum + i)
                    util.updateUI()
                    if pbDialog.wasAborted():
                        return SADSeg
                for j in range(0, numparts):
                    if averageData[bnum][i] is not None and averageData[bnum][j] is not None:
                        SADSeg[bnum] = np.add(SADSeg[bnum], np.abs(np.subtract(averageData[bnum][i], averageData[bnum][j])))
        return SADSeg


class DifferenceMode(object):
    attrDictCombination = {
                "sectionName":"Difference Based on XXXX",
                "moduleName":"PartitionDifferences",
                "module":None,
                "values":{
                    "mode":{"value":"sad", "desc":"How Differences are Generated", "changed":False, "definesunique":True},
                    "partmode":{"value":"0", "desc":"Partition Mode in Use", "changed":False, "definesunique":True},
                    "combomode":{"value":"0", "desc":"Partition Mode in Use", "changed":False, "definesunique":True},
                    "filename":{"value":None, "desc":"Combination File", "changed":False, "headerLabel":"Difference Data"},
                    },
                }

    supportedMethods = [DifferenceModeTTest, DifferenceModeSAD]

    def __init__(self):
        super(DifferenceMode, self).__init__()
        self.setDiffMethod(self.supportedMethods[0])

    def setDiffMethod(self, mode):
        self.mode = mode()
        self.diffMethodClass = mode
        self.attrDictCombination["sectionName"] = self.mode.sectionName
        self.attrDictCombination["moduleName"] = self.mode.moduleName
        # self.attrDictCombination["values"]["mode"]["value"] = self.

    def difference(self, numkeys, numparts, trace, numpoints, stats, pbDialog=None):
        self.data = self.mode.difference(numkeys, numparts, trace, numpoints, stats, pbDialog)
        return self.data

    def save(self, trace):
        newCfgDict = copy.deepcopy(self.attrDictCombination)
        updatedDict = trace.addAuxDataConfig(newCfgDict)
        trace.saveAuxData(self.data, updatedDict)

    def load(self, trace):
        # Check if trace has stuff
        cfg = trace.getAuxDataConfig(self.attrDictCombination)
        if cfg is None:
            return None
        return trace.loadAuxData(cfg["filename"])


class POI(QWidget):
    def __init__(self, parent):
        super(POI, self).__init__()

        self.parent = parent

        layout = QVBoxLayout()

        self.setWindowTitle('Point of Interest Selection')

        self.mainTable = QTableWidget()

        layout.addWidget(self.mainTable)
        pbSave = QPushButton('Set as POI in Project')
        pbSave.clicked.connect(self.savePOI)
        pbCalc = QPushButton('Recalc POI Values')
        pbCalc.clicked.connect(self.parent.updatePOI)
        # pbSaveNPY = QPushButton('Save to NPY File')
        # pbLoadNPY = QPushButton('Load NPY File')

        pbLayout = QHBoxLayout()
        pbLayout.addWidget(pbSave)
        pbLayout.addWidget(pbCalc)
        # pbLayout.addWidget(pbSaveNPY)
        # pbLayout.addWidget(pbLoadNPY)

        layout.addLayout(pbLayout)
        self.setLayout(layout)
        self.diffs = []
        self.poiArray = []

    def setDifferences(self, diffs):
        self.diffs = diffs
        self.parent.findParam(["Points of Interest",'poi-pointrng']).setValue((0, len(self.parent.SADList[0])))

    def savePOI(self):
        poiDict = {"poi":self.poiArray, "partitiontype":self.parent.partObject.partMethod.__class__.__name__}
        CWCoreAPI.getInstance().project().addDataConfig(poiDict, "Template Data", "Points of Interest")

    def calcPOI(self, numMax, pointRange, minSpace, diffs=None):
        if diffs:
            self.setDifferences(diffs)

        # Setup Table for current stuff
        self.mainTable.setRowCount(len(self.diffs))
        self.mainTable.setColumnCount(2)
        self.mainTable.setHorizontalHeaderLabels(["Subkey Number", "Point List"])
        self.mainTable.verticalHeader().hide()

        self.poiArray = []

        startPoint = pointRange[0]
        endPoint = pointRange[1]

        if startPoint == endPoint:
            endPoint += 1

        for bnum in range(0, len(self.diffs)):

            maxarray = []

            # Copy since we will be overwriting it a bunch
            data = copy.deepcopy(self.diffs[bnum][startPoint:endPoint])

            while len(maxarray) < numMax:
                # Find maximum location
                mloc = np.argmax(data)

                # Store this maximum
                maxarray.append(mloc + startPoint)

                # set to -INF data within +/- the minspace
                mstart = max(0, mloc - minSpace)
                mend = min(mloc + minSpace, len(data))
                data[mstart:mend] = -np.inf

            # print maxarray
            self.poiArray.append(maxarray)

            self.mainTable.setItem(bnum, 0, QTableWidgetItem("%d" % bnum))
            self.mainTable.setCellWidget(bnum, 1, QtFixes.QLineEdit(str(maxarray)))
        return {"poi":self.poiArray}


class PartitionDisplay(Parameterized, AutoScript):
    _name = "Partition Comparison"

    def __init__(self, parent):
        AutoScript.__init__(self)
        self._autoscript_init = False
        self.parent = parent
        self.poi = POI(self)
        self.dock = CWMainGUI.getInstance().addDock(self.poi, "Partition Comparison POI Table", area=Qt.TopDockWidgetArea)
        self.dock.hide()
        self.defineName()
        self._traces = None

        self.api = CWCoreAPI.getInstance()
        self.graph = GraphWidget()
        self.bselection = QToolBar()
        self.graph.addWidget(self.bselection)
        self.dock = CWMainGUI.getInstance().addDock(self.graph, "Partition Comparison Graph", area=Qt.TopDockWidgetArea)
        self.dock.hide()

    def defineName(self):
        self.partObject = Partition(self)
        partModeList = {}
        for a in self.partObject.supportedMethods:
            partModeList[a.partitionType] = a

        self.diffObject = DifferenceMode()
        diffModeList = {}
        for a in self.diffObject.supportedMethods:
            diffModeList[a.differenceType] = a

        self.addGroup("generatePartitions")
        self.addGroup("generatePartitionStats")
        self.addGroup("generatePartitionDiffs")
        self.addGroup("displayPartitionDiffs")

        self.getParams().addChildren([
              {'name':'Comparison Mode', 'key':'diffmode', 'type':'list', 'values':diffModeList, 'value':self.diffObject.diffMethodClass, 'action':lambda _: self.updateScript()},
              {'name':'Partition Mode', 'key':'partmode', 'type':'list', 'values':partModeList, 'value':self.partObject.partMethodClass, 'action':lambda _: self.updateScript()},
              {'name':'Display', 'type':'action', 'action':lambda _:self.runAction()},

              {'name':'Auto-Save Data to Project', 'key':'part-saveints', 'type':'bool', 'value':False, 'action':lambda _: self.updateScript()},
              {'name':'Auto-Load Data from Project', 'key':'part-loadints', 'type':'bool', 'value':False, 'action':lambda _: self.updateScript()},

              {'name':'Points of Interest', 'key':'poi', 'type':'group', 'children':[
                 {'name':'Selection Mode', 'type':'list', 'values':{'Max N Points/Subkey':'maxn'}, 'value':'maxn'},
                 {'name':'Point Range', 'key':'poi-pointrng', 'type':'range', 'limits':(0, 0), 'default':(0, 0), 'value':(0, 0), 'action':lambda _: self.updatePOI()},
                 {'name':'Num POI/Subkey', 'key':'poi-nummax', 'type':'int', 'limits':(1, 200), 'value':1, 'action':lambda _: self.updatePOI()},
                 {'name':'Min Spacing between POI', 'key':'poi-minspace', 'type':'int', 'limits':(1, 100E6), 'value':1, 'step':100, 'action':lambda _: self.updatePOI()},
                 # {'name':'Threshold', 'key':'threshold', 'type':'int', 'visible':False},
                 {'name':'Open POI Table', 'type':'action', 'action':lambda _: self.poi.show()},
              ]},
        ])

    def updatePOI(self, ignored=None):
        self.updateScript()

        if self._autoscript_init == False:
            return

        # Some sort of race condition - applying Therac-25 type engineering and just
        # randomly hope this is enough delay
        QTimer.singleShot(500, lambda:self.runScriptFunction.emit("TraceExplorerDialog_PartitionDisplay_findPOI"))

    def setBytePlot(self, num, sel):
        self.enabledbytes[num] = sel
        if self.doRedraw:
            self.redrawPlot()

    def setByteAll(self, status):
        self.doRedraw = False
        for i, t in enumerate(self.byteNumAct):
            t.defaultWidget().setChecked(status)
            self.setBytePlot(i, status)
        self.doRedraw = True
        self.redrawPlot()

    def redrawPlot(self):
        self.graph.clearPushed()

        for bnum in range(0, self.numKeys):
            if self.enabledbytes[bnum]:
                self.graph.setColorInt(bnum, self.numKeys)
                self.graph.passTrace(self.SADList[bnum], pen=pg.mkPen(pg.intColor(bnum, 16)))

    def updateScript(self, ignored=None):

        ##Partitioning & Differences
        try:
            diffMethodStr = self.findParam('diffmode').getValue().__name__
            partMethodStr = self.findParam('partmode').getValue().__name__
        except AttributeError as e:
            return

        self.importsAppend('from chipwhisperer.analyzer.utils.Partition import PartitionRandDebug, PartitionRandvsFixed, PartitionEncKey, PartitionHWIntermediate, PartitionHDLastRound')
        self.importsAppend('from chipwhisperer.analyzer.utils.TraceExplorerScripts.PartitionDisplay import DifferenceModeTTest, DifferenceModeSAD')
        self.importsAppend('from chipwhisperer.analyzer.ui.CWAnalyzerGUI import CWAnalyzerGUI')

        self.addGroup("displayPartitionStats")
        self.addVariable('displayPartitionStats', 'ted', 'self.')
        self.addFunction('displayPartitionStats', 'setTraceSource', 'UserScript.traces', obj='ted')
        self.addFunction('displayPartitionStats', 'parent.getProgressIndicator', '', 'progressBar', obj='ted')
        self.addFunction('displayPartitionStats', 'partObject.setPartMethod', partMethodStr, obj='ted')
        self.addFunction('displayPartitionStats', 'partObject.generatePartitions', 'saveFile=True, loadFile=False', 'partData', obj='ted')
        self.addFunction('displayPartitionStats', 'generatePartitionStats',
                            'partitionData={"partclass":%s, "partdata":partData}, saveFile=True, progressBar=progressBar' % partMethodStr,
                            'partStats', obj='ted')
        self.addFunction('displayPartitionStats', 'generatePartitionDiffs',
                            '%s, statsInfo={"partclass":%s, "stats":partStats}, saveFile=True, loadFile=False, progressBar=progressBar'%
                            (diffMethodStr, partMethodStr),
                            'partDiffs', obj='ted')
        self.addFunction('displayPartitionStats', 'displayPartitions', 'differences={"partclass":%s, "diffs":partDiffs}' % partMethodStr, obj='ted')
        self.addFunction('displayPartitionStats', 'poi.setDifferences', 'partDiffs', obj='ted')

        ##Points of Interest
        ptrng = self.findParam(["Points of Interest",'poi-pointrng']).getValue()
        self.addGroup("findPOI")
        self.addVariable('findPOI', 'ted', 'self.')
        self.addFunction('findPOI', 'poi.calcPOI', 'numMax=%d, pointRange=(%d, %d), minSpace=%d' % (
                            self.findParam(["Points of Interest",'poi-nummax']).getValue(),
                            ptrng[0], ptrng[1],
                            self.findParam(["Points of Interest",'poi-minspace']).getValue()),
                          obj='ted')

        #Check if this updateScript was called as a result of showing the TraceExplorer window
        if ignored == "traceexplorer_show":
            self._autoscript_init = True

    def generatePartitionStats(self, partitionData={"partclass":None, "partdata":None}, saveFile=False, loadFile=False,  tRange=(0, -1), progressBar=None):

        traces = self._traces

        if tRange[1] < 0:
            tRange = (tRange[0], traces.numTraces() + 1 + tRange[1])

        self.partObject.setPartMethod(partitionData["partclass"])

        self.numKeys = len(self.partObject.partMethod.getPartitionNum(traces, 0))

        numPoints = traces.numPoints()

        if loadFile:
            cfgsecs = self.api.project().getDataConfig(sectionName="Trace Statistics", subsectionName="Total Trace Statistics")
            foundsecs = []
            for cfg in cfgsecs:
                desiredsettings = {}
                desiredsettings["tracestart"] = tRange[0]
                desiredsettings["traceend"] = tRange[1]
                desiredsettings["partitiontype"] = self.partObject.partMethod.__class__.__name__
                if self.api.project().checkDataConfig(cfg, desiredsettings):
                    foundsecs.append(cfg)
        else:
            foundsecs = []

        if len(foundsecs) > 1:
            IOError("Too many sections!!!")
        elif len(foundsecs) == 1:
            fname = self.api.project().convertDataFilepathAbs(foundsecs[0]["filename"])
            stats = np.load(fname)
        else:
            # Array to hold average + stddev of all traces/partitions
            A_k = []
            A_j = []
            Q_k = []
            dataArrays = [A_k, A_j, Q_k]
            ACnt = []
            for bnum in range(0, self.numKeys):
                for d in dataArrays:
                    d.append([])
                ACnt.append([])
                for i in range(0, self.partObject.partMethod.getNumPartitions()):
                    for d in dataArrays:
                        d[bnum].append(np.zeros(numPoints))
                    ACnt[bnum].append(0)

            # Get segment list
            segList = traces.getSegmentList()

            if progressBar:
                progressBar.setWindowTitle("Phase 1: Trace Statistics")
                progressBar.setMaximum(bnum)  # len(segList['offsetList']) * self.numKeys)
                progressBar.show()

            # TODO: Double-check this fix
            # for tsegn, segtrace in enumerate(segList['offsetList']):
            tsegn = 0
            if progressBar: progressBar.setText("Segment %d" % tsegn)

            # Average data needs to be calculated
            # Require partition list
            partData = partitionData["partdata"]


            # print "Calculating Average + Std-Dev"
            # Std-Dev calculation:
            # A[0] = 0
            # A[k] = A[k-1] + (x[k] - A[k-1]) / k
            # Q[0] = 0
            # Q[k] = Q[k-1] + (x[k] - A[k-1])(x[k] - A[k])
            for bnum in range(0, self.numKeys):
                progressBar.updateStatus(tsegn * self.numKeys + bnum)
                if progressBar.wasAborted():
                    break
                for i in range(0, self.partObject.partMethod.getNumPartitions()):
                    util.updateUI()
                    tlist = partData[bnum][i]
                    if len(tlist) > 0:
                        for tnum in tlist:
                            if tnum > tRange[0] and tnum < tRange[1]:
                                t = traces.getTrace(tnum)
                                ACnt[bnum][i] += 1
                                A_k[bnum][i] = A_k[bnum][i] + (t - A_j[bnum][i]) / ACnt[bnum][i]
                                Q_k[bnum][i] = Q_k[bnum][i] + ((t - A_j[bnum][i]) * (t - A_k[bnum][i]))
                                A_j[bnum][i] = A_k[bnum][i]

            if progressBar.wasAborted():
                progressBar.hide()
                return

            # Finally get variance
            for bnum in range(0, self.numKeys):
                    for i in range(0, self.partObject.partMethod.getNumPartitions()):
                        # TODO: Should be using population variance or sample variance (e.g. /n or /n-1)?
                        #      Since this is taken over very large sample sizes I imagine it won't matter
                        #      ultimately.
                        Q_k[bnum][i] = Q_k[bnum][i] / max(ACnt[bnum][i] - 1, 1)

            # Average is in A_k
            stats = {"mean":A_k, "variance":Q_k, "number":ACnt}

            # Wasn't cancelled - save this to project file for future use if requested
            if saveFile:
                progressBar.setText("Saving Mean/Variance Partitions")
                cfgsec = self.api.project().addDataConfig(sectionName="Trace Statistics", subsectionName="Total Trace Statistics")
                cfgsec["tracestart"] = tRange[0]
                cfgsec["traceend"] = tRange[1]
                cfgsec["partitiontype"] = self.partObject.partMethod.__class__.__name__
                fname = self.api.project().getDataFilepath('tracestats-%s-%d-%s.npz' % (cfgsec["partitiontype"], tRange[0], tRange[1]), 'analysis')

                # Save mean/variance for trace
                np.savez(fname["abs"], mean=A_k, variance=Q_k, number=ACnt)
                cfgsec["filename"] = fname["rel"]

        progressBar.hide()
        return stats

    def generatePartitionDiffs(self, diffModule, statsInfo={"partclass":None, "stats":None}, saveFile=False, loadFile=False, tRange=(0, -1), progressBar=None):

        traces = self._traces

        if tRange[1] < 0:
            tRange = (tRange[0], traces.numTraces() + 1 + tRange[1])

        self.partObject.setPartMethod(statsInfo["partclass"])
        self.diffObject.setDiffMethod(diffModule)

        self.numKeys = len(self.partObject.partMethod.getPartitionNum(traces, 0))

        numPoints = traces.numPoints()

        foundsecs = []
        if loadFile:
            cfgsecs = self.api.project().getDataConfig(sectionName="Trace Statistics", subsectionName="Partition Differences")
            for cfg in cfgsecs:
                desiredsettings = {}
                desiredsettings["tracestart"] = tRange[0]
                desiredsettings["traceend"] = tRange[1]
                desiredsettings["partitiontype"] = self.partObject.partMethod.__class__.__name__
                desiredsettings["comparetype"] = self.diffObject.mode.moduleName
                if self.api.project().checkDataConfig(cfg, desiredsettings):
                    foundsecs.append(cfg)
        else:
            cfgsecs = []

        if len(foundsecs) > 1:
            IOError("Too many sections!!!")
        elif len(foundsecs) == 1:
            fname = self.api.project().convertDataFilepathAbs(foundsecs[0]["filename"])
            SADList = np.load(fname)
        else:
            progressBar.setWindowTitle("Phase 2: Calculating Partition Differences")
            progressBar.setText("Calculating all Differences based on " + self.diffObject.mode.differenceType)
            SADList = self.diffObject.difference(self.numKeys, self.partObject.partMethod.getNumPartitions(), None, numPoints, statsInfo["stats"], progressBar)

            if saveFile:
                cfgsec = self.api.project().addDataConfig(sectionName="Trace Statistics", subsectionName="Partition Differences")
                cfgsec["tracestart"] = tRange[0]
                cfgsec["traceend"] = tRange[1]
                cfgsec["partitiontype"] = self.partObject.partMethod.__class__.__name__
                cfgsec["comparetype"] = self.diffObject.mode.moduleName
                fname = self.api.project().getDataFilepath('partdiffs-%s-%s-%d-%s.npy' % (cfgsec["partitiontype"], cfgsec["comparetype"], tRange[0], tRange[1]), 'analysis')
                np.save(fname["abs"], SADList)
                cfgsec["filename"] = fname["rel"]

        progressBar.updateStatus(progressBar.maximum)
        progressBar.setWindowTitle('Debug Fail')
        progressBar.setText('You should never see this text')
        if progressBar.wasAborted():
            return

        self.SADList = SADList

        return SADList

    def displayPartitions(self, differences={"partclass":None, "diffs":None}, tRange=(0, -1)):
        self.dock.show()
        traces = self._traces

        if tRange[1] < 0:
            tRange = (tRange[0], traces.numTraces() + 1 + tRange[1])

        self.partObject.setPartMethod(differences["partclass"])
        self.numKeys = len(self.partObject.partMethod.getPartitionNum(traces, 0))
        self.SADList = differences["diffs"]

        # Place byte selection option on graph
        if hasattr(self, 'enabledbytes') and len(self.enabledbytes) == self.numKeys:
            pass
        else:
            self.enabledbytes = [False] * self.numKeys

        self.doRedraw = True

        self.byteNumAct = []
        for i in range(0, self.numKeys):
            ql = QToolButton()
            ql.setText('%d' % i)
            color = pg.intColor(i, self.numKeys)
            ql.setStyleSheet("color: rgb(%d, %d, %d)" % (color.red(), color.green(), color.blue()))
            qa = QWidgetAction(self.graph)
            qa.setDefaultWidget(ql)
            qa.setStatusTip('%d' % i)
            ql.setCheckable(True)
            ql.setChecked(self.enabledbytes[i])
            ql.clicked[bool].connect(partial(self.setBytePlot, i))
            self.byteNumAct.append(qa)

        byteNumAllOn = QAction('All On', self.graph)
        byteNumAllOff = QAction('All Off', self.graph)
        byteNumAllOn.triggered.connect(partial(self.setByteAll, True))
        byteNumAllOff.triggered.connect(partial(self.setByteAll, False))

        self.bselection.clear()
        for i in range(0, self.numKeys):
            self.bselection.addAction(self.byteNumAct[i])
        self.bselection.addAction(byteNumAllOn)
        self.bselection.addAction(byteNumAllOff)
        self.graph.setPersistance(True)

        self.poi.setDifferences(self.SADList)

<<<<<<< HEAD
        # self.findPa["Points of Interest",'poi-pointrng']rng').setLimits((0, len(SADList[0])))
        # self.findPa["Points of Interest",'poi-pointrng']rng').setValue((0, len(SADList[0])))
=======
        self.parent.findParam('poi-pointrng').setLimits((0, len(self.SADList[0])))
        self.parent.findParam('poi-pointrng').setValue((0, len(self.SADList[0])))
>>>>>>> b91479de
        self.redrawPlot()

    def runAction(self):
        self.runScriptFunction.emit('TraceExplorerDialog_PartitionDisplay_displayPartitionStats')

    def setTraceSource(self, traces):
        self._traces = traces
        self.partObject.setTraceSource(self._traces)<|MERGE_RESOLUTION|>--- conflicted
+++ resolved
@@ -326,7 +326,6 @@
                 self.graph.passTrace(self.SADList[bnum], pen=pg.mkPen(pg.intColor(bnum, 16)))
 
     def updateScript(self, ignored=None):
-
         ##Partitioning & Differences
         try:
             diffMethodStr = self.findParam('diffmode').getValue().__name__
@@ -591,13 +590,8 @@
 
         self.poi.setDifferences(self.SADList)
 
-<<<<<<< HEAD
-        # self.findPa["Points of Interest",'poi-pointrng']rng').setLimits((0, len(SADList[0])))
-        # self.findPa["Points of Interest",'poi-pointrng']rng').setValue((0, len(SADList[0])))
-=======
         self.parent.findParam('poi-pointrng').setLimits((0, len(self.SADList[0])))
         self.parent.findParam('poi-pointrng').setValue((0, len(self.SADList[0])))
->>>>>>> b91479de
         self.redrawPlot()
 
     def runAction(self):
