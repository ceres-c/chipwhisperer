--- conflicted
+++ resolved
@@ -35,18 +35,6 @@
     def __init__(self, parentParam=None):
         super(ResultsBase, self).__init__(parentParam)
 
-<<<<<<< HEAD
-    def setupParameters(self):
-        ret = [{'name':'', 'type':'label', 'value':self.description, 'readonly':True}]
-        ret.extend(self._setupParameters())
-        return ret
-
-    def _setupParameters(self):
-        # PUT YOUR CUSTOMIZED PARAMETERS HERE
-        return []
-
-=======
->>>>>>> b4a66dc3
     def getWidget(self):
         return None
 
@@ -58,18 +46,9 @@
         self.visibilityChanged = util.Signal()
         ResultsBase.__init__(self, parentParam)
 
-<<<<<<< HEAD
-    def setupParameters(self):
-        ret = [{'name':'', 'type':'label', 'value':self.description, 'readonly':True},
-               {'name':'Show', 'type':'bool', 'key':'show', 'value':False, 'set':self.visibilityChanged.emit}
-               ]
-        ret.extend(self._setupParameters())
-        return ret
-=======
         self.params.addChildren([
             {'name':'Show', 'type':'bool', 'key':'show', 'value':False, 'set':self.visibilityChanged.emit}
         ])
->>>>>>> b4a66dc3
 
     def updateVisibility(self, visible):
         """Dock visability changed"""
