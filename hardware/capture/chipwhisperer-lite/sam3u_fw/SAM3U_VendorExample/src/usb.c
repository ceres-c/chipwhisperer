--- conflicted
+++ resolved
@@ -254,11 +254,11 @@
 	V2Protocol_ProcessCommand();
 }
 
-<<<<<<< HEAD
 void ctrl_cc_program_void(void)
 {
 	CCProtocol_ProcessCommand();
-=======
+}
+
 static void ctrl_usart2_enabledump(void)
 {
 	switch(udd_g_ctrlreq.req.wValue & 0xFF){
@@ -295,7 +295,6 @@
 			break;
 	}
 
->>>>>>> ed06bfe7
 }
 
 static void ctrl_sam3ucfg_cb(void)
